# -*- coding: utf-8 -*-
"""
LinkedIn Jobs Skills Analyzer Streamlit Chat Interface
AI-powered chatbot với tích hợp các tool phân tích skills và hiển thị chart

Usage:
    streamlit run streamlit_chat.py
"""

import json
import os
import sys
import tempfile
from datetime import datetime
from typing import Dict, List, Any
import streamlit as st
import pandas as pd
from io import BytesIO
import ast



# Fix import errors for tools modules
import sys
import os
tools_path = os.path.join(os.path.dirname(os.path.abspath(__file__)), "tools")
if tools_path not in sys.path:
    sys.path.append(tools_path)

try:
    from chatbot_class import SkillsAnalyzerChatbot
<<<<<<< HEAD
    from chart_tools import (
        create_bar_chart,
        create_line_chart,
        create_pie_chart,
        create_heatmap,
        create_histogram,
        create_scatter_plot,
        create_multi_line_chart
    )
    from tools.psycopg_query import query_database
    from tools.recommender_job import recommend_jobs
=======
>>>>>>> bcb25a27
except ImportError as e:
    st.error(f"⚠️ Import error: {e}")
    st.error("Make sure all required files are in the same directory")
    st.stop()

# Load environment variables
from dotenv import load_dotenv
load_dotenv()
API_KEY = os.getenv("GEMINI_API_KEY")

class StreamlitSkillsAnalyzerChatbot:
    def __init__(self):
        if not API_KEY:
            st.error("❌ GEMINI_API_KEY not found in environment variables")
            st.stop()
        
        # Initialize the main chatbot class with verbose mode for detailed output
        self.chatbot = SkillsAnalyzerChatbot(verbose=True)
        
        # Initialize session state
        if 'conversation_history' not in st.session_state:
            st.session_state.conversation_history = []
        if 'session_active' not in st.session_state:
            st.session_state.session_active = True
        if 'show_debug_info' not in st.session_state:
            st.session_state.show_debug_info = True

    def create_chart_from_data(self, data_json: str, chart_type: str = "bar", 
                              title: str = "Chart", xlabel: str = "Categories", 
                              ylabel: str = "Values") -> BytesIO:
        """
        Creates a chart and returns it as BytesIO object for Streamlit display using chart_tools functions.

        Args:
            data_json (str): Dictionary data as JSON string with category names as keys and values as numbers.
            chart_type (str): Type of chart ("bar", "pie", "line"). Defaults to "bar".
            title (str): Title of the chart. Defaults to "Chart".
            xlabel (str): Label for x-axis. Defaults to "Categories".
            ylabel (str): Label for y-axis. Defaults to "Values".

        Returns:
            BytesIO: Chart image as BytesIO object.
        """
        try:
            data = json.loads(data_json)
        except:
            # Return empty BytesIO if parsing fails
            return BytesIO()
            
        # Create temp file path
        import tempfile
        temp_dir = tempfile.mkdtemp()
        temp_file = os.path.join(temp_dir, f"chart_{chart_type}.png")
        
        # Use chart_tools functions
        if chart_type == "bar":
            create_bar_chart(data, title=title, xlabel=xlabel, ylabel=ylabel, 
                           figsize=(10, 6), save_path=temp_file)
        elif chart_type == "pie":
            create_pie_chart(data, title=title, figsize=(8, 8), save_path=temp_file)
        elif chart_type == "line":
            categories = list(data.keys())
            values = list(data.values())
            create_line_chart(categories, values, title=title, xlabel=xlabel, 
                            ylabel=ylabel, figsize=(10, 6), save_path=temp_file)
        
        # Read image and convert to BytesIO
        try:
            img_buffer = BytesIO()
            if os.path.exists(temp_file):
                with open(temp_file, 'rb') as f:
                    img_buffer.write(f.read())
                img_buffer.seek(0)
            else:
                st.error(f"❌ Chart file not created: {temp_file}")
                return BytesIO()
                
            # Clean up temp file
            if os.path.exists(temp_file):
                os.remove(temp_file)
            if os.path.exists(temp_dir):
                os.rmdir(temp_dir)
            
            return img_buffer
        except Exception as e:
            st.error(f"❌ Error creating chart: {str(e)}")
            return BytesIO()

    def display_message(self, message: str) -> None:
        """
        Displays a message in Streamlit chat interface.

        Args:
            message (str): The message string to display.

        Returns:
            None
        """
        st.chat_message("assistant").write(message)

    def end_session(self) -> None:
        """
        Ends the chatbot session by setting session_active to False.

        Args:
            None

        Returns:
            None
        """
        st.session_state.session_active = False
        st.chat_message("assistant").write("👋 Session ended. Refresh the page to start a new conversation!")

    def create_test_chart(self, data_json: str, chart_type: str = "bar", 
                         title: str = "Test Chart") -> None:
        """
        Creates and displays a test chart directly in Streamlit.

        Args:
            data_json (str): Dictionary data as JSON string.
            chart_type (str): Type of chart ("bar", "pie", "line").
            title (str): Title of the chart.

        Returns:
            None
        """
        chart_buffer = self.create_chart_from_data(
            data_json, 
            chart_type=chart_type,
            title=title,
            xlabel="Categories",
            ylabel="Values"
        )
        if chart_buffer.getvalue():  # Check if buffer has data
            # Store chart in session state to persist after button clicks
            chart_key = f"chart_{title}_{chart_type}"
            st.session_state[chart_key] = chart_buffer.getvalue()
            
            # Display small chart with download and expand options
            st.image(chart_buffer, caption=f"{title} - {chart_type.title()} Chart", width=400)
            
            col1, col2 = st.columns([1, 1])
            
            with col1:
                # Download button
                st.download_button(
                    label="📥 Download Chart",
                    data=st.session_state[chart_key],
                    file_name=f"{title.replace(' ', '_').lower()}_{chart_type}.png",
                    mime="image/png"
                )
            
            with col2:
                # Expand button using button + session state
                if st.button("🔍 View Full Size", key=f"expand_btn_{title}"):
                    st.session_state[f"show_full_{title}"] = not st.session_state.get(f"show_full_{title}", False)
            
            # Show full size if toggled
            if st.session_state.get(f"show_full_{title}", False):
                st.markdown("**Full Size Chart:**")
                st.image(BytesIO(st.session_state[chart_key]), caption=f"{title} - Full Size", use_column_width=True)
        else:
            st.error("❌ Failed to create chart")

    def display_skills_chart(self, data_json: str, analysis_type: str) -> None:
        """
        Displays chart for skills analysis data.

        Args:
            data_json (str): Skills analysis data from tools as JSON string.
            analysis_type (str): Type of analysis to determine chart format.

        Returns:
            None
        """
        try:
            data = json.loads(data_json)
        except:
            st.error("❌ Invalid data format for chart display")
            return
            
        if not data.get("success"):
            st.error(f"❌ {data.get('message', 'Analysis failed')}")
            return
        
        result = data["data"]
        
        if analysis_type == "all_skills" and result.get('top_skills'):
            # Create bar chart for top skills
            skills_data = {}
            for skill in result['top_skills'][:10]:
                skills_data[skill['skill']] = float(skill['frequency'])
            
            chart_buffer = self.create_chart_from_data(
                json.dumps(skills_data), 
                chart_type="bar",
                title="Top 10 Most In-Demand Skills",
                xlabel="Skills",
                ylabel="Number of Jobs"
            )
            
            # Display chart with controls
            if chart_buffer.getvalue():
                # Store chart in session state
                st.session_state["chart_top_skills"] = chart_buffer.getvalue()
                
                st.image(chart_buffer, caption="Top Skills Analysis", width=400)
                
                col1, col2 = st.columns([1, 1])
                
                with col1:
                    st.download_button(
                        label="📥 Download Chart",
                        data=st.session_state["chart_top_skills"],
                        file_name="top_skills_analysis.png",
                        mime="image/png"
                    )
                
                with col2:
                    if st.button("🔍 View Full Size", key="expand_top_skills"):
                        st.session_state["show_full_top_skills"] = not st.session_state.get("show_full_top_skills", False)
                
                # Show full size if toggled
                if st.session_state.get("show_full_top_skills", False):
                    st.markdown("**Full Size Chart:**")
                    st.image(BytesIO(st.session_state["chart_top_skills"]), caption="Top Skills Analysis - Full Size", use_column_width=True)
            else:
                st.error("❌ Failed to create top skills chart")
        
        elif analysis_type == "hot_skills" and result.get('hot_skills'):
            # Create pie chart for hot skills
            hot_skills_data = {}
            for skill in result['hot_skills'][:8]:
                hot_skills_data[skill['skill']] = float(skill['frequency'])
            
            chart_buffer = self.create_chart_from_data(
                json.dumps(hot_skills_data),
                chart_type="pie", 
                title="Hot Skills Distribution - Last Month"
            )
            
            # Display chart with controls
            if chart_buffer.getvalue():
                # Store chart in session state
                st.session_state["chart_hot_skills"] = chart_buffer.getvalue()
                
                st.image(chart_buffer, caption="Hot Skills Distribution", width=400)
                
                col1, col2 = st.columns([1, 1])
                
                with col1:
                    st.download_button(
                        label="📥 Download Chart",
                        data=st.session_state["chart_hot_skills"],
                        file_name="hot_skills_distribution.png",
                        mime="image/png"
                    )
                
                with col2:
                    if st.button("🔍 View Full Size", key="expand_hot_skills"):
                        st.session_state["show_full_hot_skills"] = not st.session_state.get("show_full_hot_skills", False)
                
                # Show full size if toggled
                if st.session_state.get("show_full_hot_skills", False):
                    st.markdown("**Full Size Chart:**")
                    st.image(BytesIO(st.session_state["chart_hot_skills"]), caption="Hot Skills Distribution - Full Size", use_column_width=True)
            else:
                st.error("❌ Failed to create hot skills chart")
        
        elif analysis_type == "category_skills":
            # Create multiple charts for different categories
            for cat_key, cat_info in result.items():
                if cat_info.get('skills') and len(cat_info['skills']) > 0:
                    cat_data = {}
                    for skill in cat_info['skills'][:5]:
                        cat_data[skill['skill']] = float(skill['frequency'])
                    
                    if cat_data:
                        chart_buffer = self.create_chart_from_data(
                            json.dumps(cat_data),
                            chart_type="bar",
                            title=f"Top Skills in {cat_info['name']}",
                            xlabel="Skills",
                            ylabel="Frequency"
                        )
                        
                        # Display chart with controls
                        if chart_buffer.getvalue():
                            # Store chart in session state
                            chart_key = f"chart_{cat_key}"
                            st.session_state[chart_key] = chart_buffer.getvalue()
                            
                            st.image(chart_buffer, caption=f"{cat_info['name']} Skills", width=400)
                            
                            col1, col2 = st.columns([1, 1])
                            
                            with col1:
                                st.download_button(
                                    label="📥 Download Chart",
                                    data=st.session_state[chart_key],
                                    file_name=f"{cat_info['name'].replace(' ', '_').lower()}_skills.png",
                                    mime="image/png",
                                    key=f"download_{cat_key}"
                                )
                            
                            with col2:
                                if st.button("🔍 View Full Size", key=f"expand_{cat_key}"):
                                    st.session_state[f"show_full_{cat_key}"] = not st.session_state.get(f"show_full_{cat_key}", False)
                            
                            # Show full size if toggled
                            if st.session_state.get(f"show_full_{cat_key}", False):
                                st.markdown("**Full Size Chart:**")
                                st.image(BytesIO(st.session_state[chart_key]), caption=f"{cat_info['name']} Skills - Full Size", use_column_width=True)
                        else:
                            st.error(f"❌ Failed to create {cat_info['name']} chart")

    def format_skills_response(self, data_json: str, analysis_type: str) -> str:
        """
        Format the analysis results for chatbot response.

        Args:
            data_json (str): Analysis data from tools as JSON string.
            analysis_type (str): Type of analysis performed.

        Returns:
            str: Formatted response string.
        """
        try:
            data = json.loads(data_json)
        except:
            return "❌ Invalid data format for response formatting"
            
        if not data.get("success"):
            return f"❌ {data.get('message', 'Analysis failed')}"
        
        result = data["data"]
        
        if analysis_type == "all_skills":
            response = f"📊 **GENERAL SKILLS ANALYSIS**\n\n"
            response += f"📈 Total jobs analyzed: {result.get('total_jobs', 0)}\n"
            response += f"📋 Jobs with skills info: {result.get('valid_jobs', 0)}\n"
            response += f"🔍 Unique skills found: {result.get('total_unique_skills', 0)}\n\n"
            
            response += "🏆 **TOP SKILLS:**\n"
            for i, skill in enumerate(result.get('top_skills', [])[:10], 1):
                response += f"{i:2d}. {skill['skill']} - {skill['frequency']} jobs ({skill['percentage']}%)\n"
        
        elif analysis_type == "hot_skills":
            response = f"🔥 **HOT SKILLS - LAST MONTH**\n\n"
            response += f"📅 Period: {result.get('period', 'Recent')}\n"
            response += f"📊 Jobs analyzed: {result.get('total_recent_jobs', 0)}\n\n"
            
            response += "🚀 **TOP HOT SKILLS:**\n"
            for i, skill in enumerate(result.get('hot_skills', [])[:10], 1):
                fire_level = "🔥" * min(int(skill['percentage_of_valid'] / 10) + 1, 5)
                response += f"{i:2d}. {skill['skill']} - {skill['frequency']} jobs ({skill['percentage_of_valid']:.1f}%) {fire_level}\n"
        
        elif analysis_type == "category_skills":
            response = f"📂 **SKILLS BY CATEGORY**\n\n"
            for cat_key, cat_info in result.items():
                if cat_info.get('skills'):
                    response += f"🔸 **{cat_info['name']}:**\n"
                    for skill in cat_info['skills'][:5]:
                        response += f"   • {skill['skill']} - {skill['frequency']} jobs\n"
                    response += "\n"
        
        elif analysis_type == "trends":
            response = f"📈 **SKILLS TRENDS ANALYSIS**\n\n"
            response += f"📅 Period: {result.get('analysis_period', 'Recent')}\n"
            response += f"📊 Total jobs: {result.get('total_jobs_in_period', 0)}\n\n"
            
            response += "🏆 **TOP TRENDING SKILLS:**\n"
            for i, (skill, count) in enumerate(result.get('top_skills_overall', [])[:10], 1):
                response += f"{i:2d}. {skill} - {count} mentions\n"
        
        elif analysis_type == "job_categories":
            response = f"💼 **SKILLS BY JOB CATEGORIES**\n\n"
            for category, data in result.items():
                response += f"🔹 **{category}** ({data['job_count']} jobs):\n"
                for skill, count in data['top_skills'][:5]:
                    response += f"   • {skill}: {count}\n"
                response += "\n"
        
        return response

    def chat(self, user_message: str) -> str:
        """
        Main chat function using the SkillsAnalyzerChatbot class with a refined UI.
        The Thinking Process is always shown, while Debug Info is optional.
        """
        try:
            # Capture stdout to show thinking and tool processes
            import io
            import contextlib
            
            # Create a string buffer to capture print output
            captured_output = io.StringIO()
            
            # Use the main chatbot class for processing
            with contextlib.redirect_stdout(captured_output):
                chat_result = self.chatbot.chat(user_message)
            
            # Store result for process display
            st.session_state.last_chat_result = chat_result
            
            # Get captured output
            debug_output = captured_output.getvalue()
            
            # Handle the structured response
            if not isinstance(chat_result, dict):
                clean_response = str(chat_result)
            else:
                if not chat_result.get("success", False):
                    clean_response = chat_result.get("final_response", "❌ Error processing request")
                    if "error" in chat_result:
                        clean_response += f"\nError details: {chat_result['error']}"
                else:
                    clean_response = chat_result.get("final_response", "🤖 No response generated")
                    
                    # --- CHANGE 1: This block is now ALWAYS visible (if condition removed) ---
                    # It will render regardless of the 'show_debug_info' state.
                    process_sequence = chat_result.get("process_sequence", [])
                    if process_sequence:
                        # --- CHANGE 2: Renamed from "Process Details" to "Thinking Process" ---
                        with st.expander(f"🧠 **Thinking Process** ({chat_result.get('total_steps', 0)} steps)", expanded=False):
                            self._display_process_sequence(process_sequence)

                    # Check for chart data in tool results and display charts
                    self._check_and_display_charts(chat_result)
            
            # --- CHANGE 3: The "Raw Backend Response" expander has been completely removed. ---

            # --- CHANGE 4: This block correctly remains inside the debug 'if' condition. ---
            # It will only appear when the "Show Debug Info" checkbox is ticked.
            if st.session_state.get('show_debug_info', True) and debug_output.strip():
                with st.expander("🔍 **Debug Information** (Console Output)", expanded=False):
                    self._display_debug_output(debug_output)
            
            # Store conversation in Streamlit session state (only clean response)
            st.session_state.conversation_history.append(f"User: {user_message}")
            st.session_state.conversation_history.append(f"Assistant: {clean_response}")
            
            return clean_response
            
        except Exception as e:
            error_msg = f"❌ Error processing your request: {str(e)}"
            st.session_state.conversation_history.append(f"User: {user_message}")
            st.session_state.conversation_history.append(f"Assistant: {error_msg}")
            return error_msg
    
    def _check_and_display_charts(self, chat_result: Dict[str, Any]) -> None:
        """
        Check for chart data in chat result and display charts using Streamlit.
        """
        try:
            print("[STREAMLIT_DEBUG] Calling _check_and_display_charts...")
            process_sequence = chat_result.get("process_sequence", [])
            
            for step in process_sequence:
                print(f"[STREAMLIT_DEBUG] Inspecting process step of type: {step.get('type')}")

                if step.get("type") == "tool_result" and step.get("success"):
                    result_str = step.get("result")
                    
                    # --- START OF THE FIX ---
                    # The tool result is a string representation of a Python dict.
                    # We use ast.literal_eval() to safely parse it back into a dictionary.
                    if isinstance(result_str, str):
                        try:
                            # Use ast.literal_eval for Python dict strings
                            result = ast.literal_eval(result_str)
                            print("[STREAMLIT_DEBUG] Successfully parsed tool result string using ast.literal_eval()")
                        except (ValueError, SyntaxError):
                            print(f"[STREAMLIT_DEBUG] Could not parse tool result string: {result_str[:100]}...")
                            continue # Skip to the next step if parsing fails
                    else:
                        # If it's already a dict, just use it
                        result = result_str
                    # --- END OF THE FIX ---

                    # Now 'result' is a proper dictionary, and this check will work
                    if (isinstance(result, dict) and 
                        result.get("chart_data") is not None and 
                        result.get("chart_type") is not None):
                        
                        print("[STREAMLIT_DEBUG] FOUND A VALID CHART TO DISPLAY in tool result!")
                        self._display_streamlit_chart(result) # This will now be called
                        
        except Exception as e:
            st.warning(f"⚠️ A failure occurred in _check_and_display_charts: {str(e)}")
            print(f"[STREAMLIT_ERROR] in _check_and_display_charts: {e}")
    
    def _display_streamlit_chart(self, result: Dict[str, Any]) -> None:
        """
        Displays a chart with a dynamic title based on the analysis type.
        This version correctly unpacks data serialized with pandas' .to_dict('split').
        """
        try:
            chart_data_dict = result.get("chart_data")
            
            # --- START OF THE FIX ---
            # 1. Get the summary dictionary provided by the tool.
            summary = result.get("summary", {})
            # 2. Get the specific analysis type from the summary. Default to "Analysis Trend".
            analysis_type = summary.get("analysis_type", "Analysis Trend")
            # --- END OF THE FIX ---

            # Validation: Check if chart data exists.
            if chart_data_dict is None:
                st.warning("📊 No chart data was received from the tool.")
                return

            # Conversion: Reconstruct the DataFrame from the clean dictionary.
            chart_data = pd.DataFrame(
                chart_data_dict['data'],
                index=pd.to_datetime(chart_data_dict['index']),
                columns=chart_data_dict['columns']
            )

            # --- USE THE DYNAMIC TITLE ---
            # 3. Display the chart with the dynamic title from the summary.
            st.subheader(f"📈 {analysis_type} (Last 4 Weeks)")
            st.line_chart(chart_data)

        except Exception as e:
            # Basic error handling in case the reconstruction or display fails.
            st.error(f"❌ Failed to display the chart. Error: {e}")
            print(f"[STREAMLIT_ERROR] A failure occurred in _display_streamlit_chart: {e}")
    
    def _display_process_sequence(self, process_sequence: List[Dict[str, Any]]) -> None:
        """
        Display the structured process sequence in Streamlit.

        Args:
            process_sequence (List[Dict[str, Any]]): Process sequence from chatbot

        """
        for i, step in enumerate(process_sequence, 1):
            step_type = step.get("type", "unknown")
            timestamp = step.get("timestamp", "")
            
            # Create a clean timestamp display
            if timestamp:
                try:
                    dt = datetime.fromisoformat(timestamp.replace('Z', '+00:00'))
                    time_str = dt.strftime("%H:%M:%S")
                except:
                    time_str = timestamp[-8:] if len(timestamp) >= 8 else timestamp
            else:
                time_str = ""
            
            if step_type == "thought":
                with st.container():
                    st.success(f"🧠 **THOUGHT** ({time_str})")
                    content = step.get('content', '')
                    if content:
                        st.write(content)
                    if step.get('thought_signature'):
                        st.caption(f"Signature: {step.get('thought_signature')}")
                        
            elif step_type == "tool_call":
                with st.container():
                    st.warning(f"🛠️ **TOOL CALL** ({time_str})")
                    st.write(f"**Tool:** {step.get('tool_name', '')}")
                    tool_args = step.get('tool_args', {})
                    if tool_args:
                        st.json(tool_args)
                        
            elif step_type == "tool_result":
                with st.container():
                    success = step.get('success', False)
                    if success:
                        st.success(f"📊 **TOOL RESULT** ({time_str})")
                    else:
                        st.error(f"❌ **TOOL ERROR** ({time_str})")
                    
                    st.write(f"**Tool:** {step.get('tool_name', '')}")
                    result = step.get('result', '')
                    
                    # Display result based on length and content
                    if len(str(result)) > 500:
                        with st.expander("View Result", expanded=False):
                            st.text(str(result))
                    else:
                        st.code(str(result))
                    
                    if not success and step.get('error'):
                        st.error(f"Error: {step.get('error')}")
                        
            elif step_type == "response":
                with st.container():
                    st.info(f"💬 **INTERMEDIATE RESPONSE** ({time_str})")
                    content = step.get('content', '')
                    if content:
                        st.write(content)
                        
            elif step_type == "final_response":
                with st.container():
                    st.success(f"🎯 **FINAL RESPONSE** ({time_str})")
                    content = step.get('content', '')
                    if content:
                        st.write(content)
                        
            elif step_type == "error":
                with st.container():
                    st.error(f"❌ **ERROR** ({time_str})")
                    st.write(step.get('content', ''))
                    if step.get('error'):
                        st.code(step.get('error'), language='text')
            
            # Add separator between steps (except for last step)
            if i < len(process_sequence):
                st.write("---")

    def _clean_response_from_debug(self, response: str) -> str:
        """
        Remove debug information from response to get clean user-facing content.
        
        Args:
            response (str): Raw response from chatbot including debug info
            
        Returns:
            str: Clean response without debug information
        """
        if not response:
            return response
            
        lines = response.split('\n')
        clean_lines = []
        skip_line = False
        
        for line in lines:
            line_stripped = line.strip()
            
            # Skip debug-related lines
            if (line_stripped.startswith(('🧠 **THINKING:', '🧠 **THOUGHT:', '💬 **RESPONSE:', 
                                        '🔧 **Using tool:', '🔧 **TOOL USED:', 
                                        '📊 **Tool result', '📊 **TOOL RESULT',
                                        '🐍 **Executing code:', '🐍 **CODE EXECUTION:',
                                        '✅ **Code execution result:', '✅ **CODE RESULT:',
                                        '[Gemini Part Fields]', '🧠 Generating response')) or
                line_stripped.startswith('-' * 20) or
                line_stripped.startswith('Arguments:') or
                line_stripped.startswith('**Arguments:**')):
                skip_line = True
                continue
            
            # Reset skip flag if we encounter non-debug content
            if line_stripped and not any(line_stripped.startswith(prefix) for prefix in 
                                       ['🧠', '🔧', '📊', '🐍', '✅', '[Gemini', 'Arguments']):
                skip_line = False
            
            # Add line if not skipping
            if not skip_line and line_stripped:
                clean_lines.append(line)
        
        # Join and clean up extra whitespace
        clean_response = '\n'.join(clean_lines).strip()
        
        # Remove any remaining debug patterns
        import re
        clean_response = re.sub(r'🧠 \*\*ANALYSIS:\*\*.*?(?=\n\n|\Z)', '', clean_response, flags=re.DOTALL)
        clean_response = re.sub(r'🧠 \*\*PLAN:\*\*.*?(?=\n\n|\Z)', '', clean_response, flags=re.DOTALL)
        
        return clean_response.strip()
    
    def _display_debug_output(self, debug_output: str) -> None:
        """
        Display debug output in a structured way for Streamlit.
        
        Args:
            debug_output (str): Captured debug output from chatbot
        """
        lines = debug_output.strip().split('\n')
        
        for line in lines:
            line = line.strip()
            if not line:
                continue
                
            # Parse different types of output
            if line.startswith('🧠 Generating response'):
                st.info(f"⚡ {line}")
            elif line.startswith('🧠 **THINKING:**') or line.startswith('🧠 **THOUGHT:**'):
                thinking_text = line.replace('🧠 **THINKING:** ', '').replace('🧠 **THOUGHT:** ', '')
                st.success(f"🧠 **THINKING:** {thinking_text}")
            elif line.startswith('💬 **RESPONSE:**'):
                response_text = line.replace('💬 **RESPONSE:** ', '')
                st.info(f"💬 **RESPONSE:** {response_text}")
            elif line.startswith('🔧 **Using tool:**'):
                tool_text = line.replace('🔧 **Using tool:** ', '')
                st.warning(f"🔧 **TOOL CALL:** {tool_text}")
            elif line.startswith('🛠️  MODEL YÊU CẦU GỌI TOOL:'):
                tool_text = line.replace('🛠️  MODEL YÊU CẦU GỌI TOOL: ', '')
                st.warning(f"🛠️ **TOOL REQUEST:** {tool_text}")
            elif line.startswith('Tham số:'):
                args_text = line.replace('Tham số: ', '')
                st.text(f"   📋 Parameters: {args_text}")
            elif line.startswith('   Arguments:'):
                args_text = line.replace('   Arguments: ', '')
                st.text(f"   📋 Arguments: {args_text}")
            elif line.startswith('📊 **Tool result:**'):
                result_text = line.replace('📊 **Tool result:** ', '')
                st.success(f"✅ **Tool Result:** {result_text}")
            elif line.startswith('📊 **Tool result from'):
                result_text = line
                st.success(f"✅ {result_text}")
            elif line.startswith('🧠 **FINAL RESPONSE:**'):
                st.success("🎯 **FINAL RESPONSE GENERATED**")
            elif line.startswith('[Gemini Part Fields]'):
                # Show Gemini part fields for debugging
                st.code(line, language='json')
            elif line.startswith('-' * 20):
                st.divider()
            elif line.startswith('❌'):
                st.error(line)
            else:
                # Regular debug output
                if line:
                    st.text(line)
    
    def set_debug_mode(self, enabled: bool) -> None:
        """Toggle debug information display"""
        st.session_state.show_debug_info = enabled
        self.chatbot.set_verbose_mode(enabled)
    
    def new_chat(self) -> None:
        """Start a new chat session"""
        self.chatbot.new_chat()
        st.session_state.conversation_history = []
        st.session_state.session_active = True
    
    def get_session_stats(self) -> dict:
        """Get current session statistics"""
        return self.chatbot.get_session_stats()
    
    def set_thinking_budget(self, budget: int) -> None:
        """Set thinking budget for the chatbot"""
        self.chatbot.set_thinking_budget(budget)
    
    def set_generation_preset(self, preset: str) -> None:
        """Set generation preset for the chatbot"""
        self.chatbot.set_generation_preset(preset)
    
    def display_conversation_with_debug(self) -> None:
        """Display conversation history with enhanced formatting"""
        for i, message in enumerate(st.session_state.conversation_history):
            if message.startswith("User: "):
                with st.chat_message("user"):
                    st.write(message[6:])
            elif message.startswith("Assistant: "):
                with st.chat_message("assistant"):
                    # Get clean response content
                    response_text = message[11:]
                    
                    # Display the clean response (debug info is shown separately)
                    if response_text.strip():
                        st.write(response_text)
                    else:
                        st.write("_No response content_")
    
    def _display_structured_response(self, response_text: str) -> None:
        """Display structured response with different sections"""
        lines = response_text.split('\n')
        current_section = None
        section_content = []
        
        for line in lines:
            line = line.strip()
            
            if line.startswith('🧠 **THINKING:**'):
                if current_section:
                    self._render_section(current_section, section_content)
                current_section = "thinking"
                section_content = [line.replace('🧠 **THINKING:** ', '')]
            elif line.startswith('🔧 **TOOL'):
                if current_section:
                    self._render_section(current_section, section_content)
                current_section = "tool"
                section_content = [line]
            elif line.startswith('📊 **TOOL RESULT'):
                if current_section:
                    self._render_section(current_section, section_content)
                current_section = "result"
                section_content = [line]
            elif line and current_section:
                section_content.append(line)
            elif line and not current_section:
                # Regular text outside sections
                st.write(line)
        
        # Render final section
        if current_section:
            self._render_section(current_section, section_content)
    
    def _render_section(self, section_type: str, content: list) -> None:
        """Render a specific section with appropriate styling"""
        if section_type == "thinking":
            with st.expander("🧠 **Thinking Process**", expanded=False):
                for line in content:
                    st.write(line)
        elif section_type == "tool":
            with st.expander("🔧 **Tool Usage**", expanded=False):
                for line in content:
                    if line.startswith('**Arguments:**'):
                        st.code(line, language='json')
                    else:
                        st.write(line)
        elif section_type == "result":
            with st.expander("📊 **Tool Results**", expanded=False):
                for line in content:
                    st.write(line)

def _filter_response_for_display(response: str) -> str:
    """Filter out debug information from response for clean display"""
    lines = response.split('\n')
    filtered_lines = []
    
    for line in lines:
        # Skip debug lines
        if (line.strip().startswith(('🧠 **THINKING:', '🔧 **TOOL', '📊 **TOOL', 
                                    '[Gemini Part Fields]', '💬 **RESPONSE:')) or
            line.strip().startswith('-' * 20)):
            continue
        
        # Keep regular content
        if line.strip():
            filtered_lines.append(line)
    
    return '\n'.join(filtered_lines).strip()

def main():
    """Main Streamlit application"""
    st.set_page_config(
        page_title="LinkedIn Jobs Skills Analyzer",
        page_icon="🤖",
        layout="wide",
        initial_sidebar_state="expanded"
    )

    # Title and description
    st.title("🤖 LinkedIn Jobs Skills Analyzer")
    st.markdown("""
<span style='font-size:2em'>👋</span> **Hi, I'm the LinkedIn Jobs Skills Analyzer Chatbot!** 🤖

<span style='font-size:1.2em'>✨ I am an AI-powered assistant designed to help you explore the job market and analyze skills trends.</span>

<span style='font-size:1.1em'>
I can:

- 🔍 **Search and analyze** the job market database
- 🧑 **Find jobs** that match your requirements
- 🤝 **Recommend jobs** based on your skills, industry, and position
- 📈 **Analyze and visualize** trending skills, job categories, and hiring trends
- 📊 **Display interactive charts** and statistics
- 💬 **Answer your questions** about job market data, skills, and trends
</span>

<span style='font-size:1.1em'>💡 Just type your questions or requests below and I'll get started!</span>
""", unsafe_allow_html=True)

    # Sidebar with help information and controls
    with st.sidebar:
        st.header("📋 Help & Commands")
        st.markdown("""
        **📊 General Analysis:**
        - "analyze all skills"
        - "most in-demand skills"
        - "top 10 hot jobs"

        **🔥 Hot Skills:**
        - "hot skills this month"  
        - "trending skills"

        **📂 Skills by Category:**
        - "programming skills"
        - "AI skills" 
        - "data science skills"
        - "cloud skills"

        **📈 Trends:**
        - "skills trends"
        - "what's trending"

        **💼 Job Categories:**
        - "job categories analysis"
        - "skills by job type"
        """)
        
        st.divider()
        
        # Chatbot controls
        st.header("⚙️ Chatbot Settings")
        
        # Debug mode toggle
        debug_mode = st.checkbox(
            "🔍 Show Debug Info",
            value=st.session_state.get('show_debug_info', True),
            help="Show thinking process, tool calls, and debug information"
        )
        if debug_mode != st.session_state.get('show_debug_info', True):
            st.session_state.chatbot.set_debug_mode(debug_mode)
        
        # Generation preset
        preset = st.selectbox(
            "Generation Mode:",
            ["balanced", "analytical", "focused", "creative"],
            index=0,
            help="Choose the AI generation style"
        )
        if st.button("Apply Preset"):
            st.session_state.chatbot.set_generation_preset(preset)
            st.success(f"Applied '{preset}' preset!")
        
        # Thinking budget
        thinking_budget = st.slider(
            "Thinking Budget (tokens):",
            min_value=1024,
            max_value=8192,
            value=4096,
            step=512,
            help="How much thinking the AI can do"
        )
        if st.button("Set Thinking Budget"):
            st.session_state.chatbot.set_thinking_budget(thinking_budget)
            st.success(f"Set thinking budget to {thinking_budget} tokens!")
        
        st.divider()
        
        # Session controls
        col1, col2 = st.columns(2)
        with col1:
            if st.button("🔄 New Chat"):
                st.session_state.chatbot.new_chat()
                st.session_state.conversation_history = []
                st.session_state.session_active = True
                st.rerun()
        
        with col2:
            if st.button("📊 Stats"):
                stats = st.session_state.chatbot.get_session_stats()
                st.info(f"Messages: {stats.get('total_messages', 0)}")
                st.info(f"Duration: {stats.get('session_duration', '0 minutes')}")
        
        # Show last process info if available
        if hasattr(st.session_state, 'last_chat_result') and st.session_state.last_chat_result:
            result = st.session_state.last_chat_result
            if result.get('success') and result.get('process_sequence'):
                st.divider()
                st.subheader("📋 Last Response Process")
                st.caption(f"Steps: {result.get('total_steps', 0)}")
                
                # Count different step types
                steps = result.get('process_sequence', [])
                thoughts = sum(1 for s in steps if s.get('type') == 'thought')
                tool_calls = sum(1 for s in steps if s.get('type') == 'tool_call')
                
                if thoughts > 0:
                    st.caption(f"🧠 Thoughts: {thoughts}")
                if tool_calls > 0:
                    st.caption(f"🛠️ Tool calls: {tool_calls}")
                    
                if st.button("🔍 View Details"):
                    with st.expander("Process Details", expanded=True):
                        st.session_state.chatbot._display_process_sequence(steps)
        
        if st.button("🗑️ Clear History"):
            st.session_state.conversation_history = []
            st.session_state.session_active = True
            st.rerun()

    # Initialize chatbot
    if 'chatbot' not in st.session_state:
        st.session_state.chatbot = StreamlitSkillsAnalyzerChatbot()

    # Display chat history with enhanced formatting
    st.session_state.chatbot.display_conversation_with_debug()

    # Chat input
    if st.session_state.session_active:
        user_input = st.chat_input("Ask me about job market skills and trends...")
        
        if user_input:
            # Display user message
            with st.chat_message("user"):
                st.write(user_input)
            
            # Process and display assistant response
            with st.chat_message("assistant"):
                with st.spinner("🤔 Analyzing your request..."):
                    response = st.session_state.chatbot.chat(user_input)
                
                # Display the clean response (debug info already shown separately)
                if response and response.strip():
                    st.write(response)
                else:
                    st.write("_No response generated_")
    else:
        st.info("Session ended. Click 'New Chat' to start a new conversation.")

    # Footer
    st.markdown("---")

if __name__ == "__main__":
    main()
<|MERGE_RESOLUTION|>--- conflicted
+++ resolved
@@ -1,1050 +1,1036 @@
-# -*- coding: utf-8 -*-
-"""
-LinkedIn Jobs Skills Analyzer Streamlit Chat Interface
-AI-powered chatbot với tích hợp các tool phân tích skills và hiển thị chart
-
-Usage:
-    streamlit run streamlit_chat.py
-"""
-
-import json
-import os
-import sys
-import tempfile
-from datetime import datetime
-from typing import Dict, List, Any
-import streamlit as st
-import pandas as pd
-from io import BytesIO
-import ast
-
-
-
-# Fix import errors for tools modules
-import sys
-import os
-tools_path = os.path.join(os.path.dirname(os.path.abspath(__file__)), "tools")
-if tools_path not in sys.path:
-    sys.path.append(tools_path)
-
-try:
-    from chatbot_class import SkillsAnalyzerChatbot
-<<<<<<< HEAD
-    from chart_tools import (
-        create_bar_chart,
-        create_line_chart,
-        create_pie_chart,
-        create_heatmap,
-        create_histogram,
-        create_scatter_plot,
-        create_multi_line_chart
-    )
-    from tools.psycopg_query import query_database
-    from tools.recommender_job import recommend_jobs
-=======
->>>>>>> bcb25a27
-except ImportError as e:
-    st.error(f"⚠️ Import error: {e}")
-    st.error("Make sure all required files are in the same directory")
-    st.stop()
-
-# Load environment variables
-from dotenv import load_dotenv
-load_dotenv()
-API_KEY = os.getenv("GEMINI_API_KEY")
-
-class StreamlitSkillsAnalyzerChatbot:
-    def __init__(self):
-        if not API_KEY:
-            st.error("❌ GEMINI_API_KEY not found in environment variables")
-            st.stop()
-        
-        # Initialize the main chatbot class with verbose mode for detailed output
-        self.chatbot = SkillsAnalyzerChatbot(verbose=True)
-        
-        # Initialize session state
-        if 'conversation_history' not in st.session_state:
-            st.session_state.conversation_history = []
-        if 'session_active' not in st.session_state:
-            st.session_state.session_active = True
-        if 'show_debug_info' not in st.session_state:
-            st.session_state.show_debug_info = True
-
-    def create_chart_from_data(self, data_json: str, chart_type: str = "bar", 
-                              title: str = "Chart", xlabel: str = "Categories", 
-                              ylabel: str = "Values") -> BytesIO:
-        """
-        Creates a chart and returns it as BytesIO object for Streamlit display using chart_tools functions.
-
-        Args:
-            data_json (str): Dictionary data as JSON string with category names as keys and values as numbers.
-            chart_type (str): Type of chart ("bar", "pie", "line"). Defaults to "bar".
-            title (str): Title of the chart. Defaults to "Chart".
-            xlabel (str): Label for x-axis. Defaults to "Categories".
-            ylabel (str): Label for y-axis. Defaults to "Values".
-
-        Returns:
-            BytesIO: Chart image as BytesIO object.
-        """
-        try:
-            data = json.loads(data_json)
-        except:
-            # Return empty BytesIO if parsing fails
-            return BytesIO()
-            
-        # Create temp file path
-        import tempfile
-        temp_dir = tempfile.mkdtemp()
-        temp_file = os.path.join(temp_dir, f"chart_{chart_type}.png")
-        
-        # Use chart_tools functions
-        if chart_type == "bar":
-            create_bar_chart(data, title=title, xlabel=xlabel, ylabel=ylabel, 
-                           figsize=(10, 6), save_path=temp_file)
-        elif chart_type == "pie":
-            create_pie_chart(data, title=title, figsize=(8, 8), save_path=temp_file)
-        elif chart_type == "line":
-            categories = list(data.keys())
-            values = list(data.values())
-            create_line_chart(categories, values, title=title, xlabel=xlabel, 
-                            ylabel=ylabel, figsize=(10, 6), save_path=temp_file)
-        
-        # Read image and convert to BytesIO
-        try:
-            img_buffer = BytesIO()
-            if os.path.exists(temp_file):
-                with open(temp_file, 'rb') as f:
-                    img_buffer.write(f.read())
-                img_buffer.seek(0)
-            else:
-                st.error(f"❌ Chart file not created: {temp_file}")
-                return BytesIO()
-                
-            # Clean up temp file
-            if os.path.exists(temp_file):
-                os.remove(temp_file)
-            if os.path.exists(temp_dir):
-                os.rmdir(temp_dir)
-            
-            return img_buffer
-        except Exception as e:
-            st.error(f"❌ Error creating chart: {str(e)}")
-            return BytesIO()
-
-    def display_message(self, message: str) -> None:
-        """
-        Displays a message in Streamlit chat interface.
-
-        Args:
-            message (str): The message string to display.
-
-        Returns:
-            None
-        """
-        st.chat_message("assistant").write(message)
-
-    def end_session(self) -> None:
-        """
-        Ends the chatbot session by setting session_active to False.
-
-        Args:
-            None
-
-        Returns:
-            None
-        """
-        st.session_state.session_active = False
-        st.chat_message("assistant").write("👋 Session ended. Refresh the page to start a new conversation!")
-
-    def create_test_chart(self, data_json: str, chart_type: str = "bar", 
-                         title: str = "Test Chart") -> None:
-        """
-        Creates and displays a test chart directly in Streamlit.
-
-        Args:
-            data_json (str): Dictionary data as JSON string.
-            chart_type (str): Type of chart ("bar", "pie", "line").
-            title (str): Title of the chart.
-
-        Returns:
-            None
-        """
-        chart_buffer = self.create_chart_from_data(
-            data_json, 
-            chart_type=chart_type,
-            title=title,
-            xlabel="Categories",
-            ylabel="Values"
-        )
-        if chart_buffer.getvalue():  # Check if buffer has data
-            # Store chart in session state to persist after button clicks
-            chart_key = f"chart_{title}_{chart_type}"
-            st.session_state[chart_key] = chart_buffer.getvalue()
-            
-            # Display small chart with download and expand options
-            st.image(chart_buffer, caption=f"{title} - {chart_type.title()} Chart", width=400)
-            
-            col1, col2 = st.columns([1, 1])
-            
-            with col1:
-                # Download button
-                st.download_button(
-                    label="📥 Download Chart",
-                    data=st.session_state[chart_key],
-                    file_name=f"{title.replace(' ', '_').lower()}_{chart_type}.png",
-                    mime="image/png"
-                )
-            
-            with col2:
-                # Expand button using button + session state
-                if st.button("🔍 View Full Size", key=f"expand_btn_{title}"):
-                    st.session_state[f"show_full_{title}"] = not st.session_state.get(f"show_full_{title}", False)
-            
-            # Show full size if toggled
-            if st.session_state.get(f"show_full_{title}", False):
-                st.markdown("**Full Size Chart:**")
-                st.image(BytesIO(st.session_state[chart_key]), caption=f"{title} - Full Size", use_column_width=True)
-        else:
-            st.error("❌ Failed to create chart")
-
-    def display_skills_chart(self, data_json: str, analysis_type: str) -> None:
-        """
-        Displays chart for skills analysis data.
-
-        Args:
-            data_json (str): Skills analysis data from tools as JSON string.
-            analysis_type (str): Type of analysis to determine chart format.
-
-        Returns:
-            None
-        """
-        try:
-            data = json.loads(data_json)
-        except:
-            st.error("❌ Invalid data format for chart display")
-            return
-            
-        if not data.get("success"):
-            st.error(f"❌ {data.get('message', 'Analysis failed')}")
-            return
-        
-        result = data["data"]
-        
-        if analysis_type == "all_skills" and result.get('top_skills'):
-            # Create bar chart for top skills
-            skills_data = {}
-            for skill in result['top_skills'][:10]:
-                skills_data[skill['skill']] = float(skill['frequency'])
-            
-            chart_buffer = self.create_chart_from_data(
-                json.dumps(skills_data), 
-                chart_type="bar",
-                title="Top 10 Most In-Demand Skills",
-                xlabel="Skills",
-                ylabel="Number of Jobs"
-            )
-            
-            # Display chart with controls
-            if chart_buffer.getvalue():
-                # Store chart in session state
-                st.session_state["chart_top_skills"] = chart_buffer.getvalue()
-                
-                st.image(chart_buffer, caption="Top Skills Analysis", width=400)
-                
-                col1, col2 = st.columns([1, 1])
-                
-                with col1:
-                    st.download_button(
-                        label="📥 Download Chart",
-                        data=st.session_state["chart_top_skills"],
-                        file_name="top_skills_analysis.png",
-                        mime="image/png"
-                    )
-                
-                with col2:
-                    if st.button("🔍 View Full Size", key="expand_top_skills"):
-                        st.session_state["show_full_top_skills"] = not st.session_state.get("show_full_top_skills", False)
-                
-                # Show full size if toggled
-                if st.session_state.get("show_full_top_skills", False):
-                    st.markdown("**Full Size Chart:**")
-                    st.image(BytesIO(st.session_state["chart_top_skills"]), caption="Top Skills Analysis - Full Size", use_column_width=True)
-            else:
-                st.error("❌ Failed to create top skills chart")
-        
-        elif analysis_type == "hot_skills" and result.get('hot_skills'):
-            # Create pie chart for hot skills
-            hot_skills_data = {}
-            for skill in result['hot_skills'][:8]:
-                hot_skills_data[skill['skill']] = float(skill['frequency'])
-            
-            chart_buffer = self.create_chart_from_data(
-                json.dumps(hot_skills_data),
-                chart_type="pie", 
-                title="Hot Skills Distribution - Last Month"
-            )
-            
-            # Display chart with controls
-            if chart_buffer.getvalue():
-                # Store chart in session state
-                st.session_state["chart_hot_skills"] = chart_buffer.getvalue()
-                
-                st.image(chart_buffer, caption="Hot Skills Distribution", width=400)
-                
-                col1, col2 = st.columns([1, 1])
-                
-                with col1:
-                    st.download_button(
-                        label="📥 Download Chart",
-                        data=st.session_state["chart_hot_skills"],
-                        file_name="hot_skills_distribution.png",
-                        mime="image/png"
-                    )
-                
-                with col2:
-                    if st.button("🔍 View Full Size", key="expand_hot_skills"):
-                        st.session_state["show_full_hot_skills"] = not st.session_state.get("show_full_hot_skills", False)
-                
-                # Show full size if toggled
-                if st.session_state.get("show_full_hot_skills", False):
-                    st.markdown("**Full Size Chart:**")
-                    st.image(BytesIO(st.session_state["chart_hot_skills"]), caption="Hot Skills Distribution - Full Size", use_column_width=True)
-            else:
-                st.error("❌ Failed to create hot skills chart")
-        
-        elif analysis_type == "category_skills":
-            # Create multiple charts for different categories
-            for cat_key, cat_info in result.items():
-                if cat_info.get('skills') and len(cat_info['skills']) > 0:
-                    cat_data = {}
-                    for skill in cat_info['skills'][:5]:
-                        cat_data[skill['skill']] = float(skill['frequency'])
-                    
-                    if cat_data:
-                        chart_buffer = self.create_chart_from_data(
-                            json.dumps(cat_data),
-                            chart_type="bar",
-                            title=f"Top Skills in {cat_info['name']}",
-                            xlabel="Skills",
-                            ylabel="Frequency"
-                        )
-                        
-                        # Display chart with controls
-                        if chart_buffer.getvalue():
-                            # Store chart in session state
-                            chart_key = f"chart_{cat_key}"
-                            st.session_state[chart_key] = chart_buffer.getvalue()
-                            
-                            st.image(chart_buffer, caption=f"{cat_info['name']} Skills", width=400)
-                            
-                            col1, col2 = st.columns([1, 1])
-                            
-                            with col1:
-                                st.download_button(
-                                    label="📥 Download Chart",
-                                    data=st.session_state[chart_key],
-                                    file_name=f"{cat_info['name'].replace(' ', '_').lower()}_skills.png",
-                                    mime="image/png",
-                                    key=f"download_{cat_key}"
-                                )
-                            
-                            with col2:
-                                if st.button("🔍 View Full Size", key=f"expand_{cat_key}"):
-                                    st.session_state[f"show_full_{cat_key}"] = not st.session_state.get(f"show_full_{cat_key}", False)
-                            
-                            # Show full size if toggled
-                            if st.session_state.get(f"show_full_{cat_key}", False):
-                                st.markdown("**Full Size Chart:**")
-                                st.image(BytesIO(st.session_state[chart_key]), caption=f"{cat_info['name']} Skills - Full Size", use_column_width=True)
-                        else:
-                            st.error(f"❌ Failed to create {cat_info['name']} chart")
-
-    def format_skills_response(self, data_json: str, analysis_type: str) -> str:
-        """
-        Format the analysis results for chatbot response.
-
-        Args:
-            data_json (str): Analysis data from tools as JSON string.
-            analysis_type (str): Type of analysis performed.
-
-        Returns:
-            str: Formatted response string.
-        """
-        try:
-            data = json.loads(data_json)
-        except:
-            return "❌ Invalid data format for response formatting"
-            
-        if not data.get("success"):
-            return f"❌ {data.get('message', 'Analysis failed')}"
-        
-        result = data["data"]
-        
-        if analysis_type == "all_skills":
-            response = f"📊 **GENERAL SKILLS ANALYSIS**\n\n"
-            response += f"📈 Total jobs analyzed: {result.get('total_jobs', 0)}\n"
-            response += f"📋 Jobs with skills info: {result.get('valid_jobs', 0)}\n"
-            response += f"🔍 Unique skills found: {result.get('total_unique_skills', 0)}\n\n"
-            
-            response += "🏆 **TOP SKILLS:**\n"
-            for i, skill in enumerate(result.get('top_skills', [])[:10], 1):
-                response += f"{i:2d}. {skill['skill']} - {skill['frequency']} jobs ({skill['percentage']}%)\n"
-        
-        elif analysis_type == "hot_skills":
-            response = f"🔥 **HOT SKILLS - LAST MONTH**\n\n"
-            response += f"📅 Period: {result.get('period', 'Recent')}\n"
-            response += f"📊 Jobs analyzed: {result.get('total_recent_jobs', 0)}\n\n"
-            
-            response += "🚀 **TOP HOT SKILLS:**\n"
-            for i, skill in enumerate(result.get('hot_skills', [])[:10], 1):
-                fire_level = "🔥" * min(int(skill['percentage_of_valid'] / 10) + 1, 5)
-                response += f"{i:2d}. {skill['skill']} - {skill['frequency']} jobs ({skill['percentage_of_valid']:.1f}%) {fire_level}\n"
-        
-        elif analysis_type == "category_skills":
-            response = f"📂 **SKILLS BY CATEGORY**\n\n"
-            for cat_key, cat_info in result.items():
-                if cat_info.get('skills'):
-                    response += f"🔸 **{cat_info['name']}:**\n"
-                    for skill in cat_info['skills'][:5]:
-                        response += f"   • {skill['skill']} - {skill['frequency']} jobs\n"
-                    response += "\n"
-        
-        elif analysis_type == "trends":
-            response = f"📈 **SKILLS TRENDS ANALYSIS**\n\n"
-            response += f"📅 Period: {result.get('analysis_period', 'Recent')}\n"
-            response += f"📊 Total jobs: {result.get('total_jobs_in_period', 0)}\n\n"
-            
-            response += "🏆 **TOP TRENDING SKILLS:**\n"
-            for i, (skill, count) in enumerate(result.get('top_skills_overall', [])[:10], 1):
-                response += f"{i:2d}. {skill} - {count} mentions\n"
-        
-        elif analysis_type == "job_categories":
-            response = f"💼 **SKILLS BY JOB CATEGORIES**\n\n"
-            for category, data in result.items():
-                response += f"🔹 **{category}** ({data['job_count']} jobs):\n"
-                for skill, count in data['top_skills'][:5]:
-                    response += f"   • {skill}: {count}\n"
-                response += "\n"
-        
-        return response
-
-    def chat(self, user_message: str) -> str:
-        """
-        Main chat function using the SkillsAnalyzerChatbot class with a refined UI.
-        The Thinking Process is always shown, while Debug Info is optional.
-        """
-        try:
-            # Capture stdout to show thinking and tool processes
-            import io
-            import contextlib
-            
-            # Create a string buffer to capture print output
-            captured_output = io.StringIO()
-            
-            # Use the main chatbot class for processing
-            with contextlib.redirect_stdout(captured_output):
-                chat_result = self.chatbot.chat(user_message)
-            
-            # Store result for process display
-            st.session_state.last_chat_result = chat_result
-            
-            # Get captured output
-            debug_output = captured_output.getvalue()
-            
-            # Handle the structured response
-            if not isinstance(chat_result, dict):
-                clean_response = str(chat_result)
-            else:
-                if not chat_result.get("success", False):
-                    clean_response = chat_result.get("final_response", "❌ Error processing request")
-                    if "error" in chat_result:
-                        clean_response += f"\nError details: {chat_result['error']}"
-                else:
-                    clean_response = chat_result.get("final_response", "🤖 No response generated")
-                    
-                    # --- CHANGE 1: This block is now ALWAYS visible (if condition removed) ---
-                    # It will render regardless of the 'show_debug_info' state.
-                    process_sequence = chat_result.get("process_sequence", [])
-                    if process_sequence:
-                        # --- CHANGE 2: Renamed from "Process Details" to "Thinking Process" ---
-                        with st.expander(f"🧠 **Thinking Process** ({chat_result.get('total_steps', 0)} steps)", expanded=False):
-                            self._display_process_sequence(process_sequence)
-
-                    # Check for chart data in tool results and display charts
-                    self._check_and_display_charts(chat_result)
-            
-            # --- CHANGE 3: The "Raw Backend Response" expander has been completely removed. ---
-
-            # --- CHANGE 4: This block correctly remains inside the debug 'if' condition. ---
-            # It will only appear when the "Show Debug Info" checkbox is ticked.
-            if st.session_state.get('show_debug_info', True) and debug_output.strip():
-                with st.expander("🔍 **Debug Information** (Console Output)", expanded=False):
-                    self._display_debug_output(debug_output)
-            
-            # Store conversation in Streamlit session state (only clean response)
-            st.session_state.conversation_history.append(f"User: {user_message}")
-            st.session_state.conversation_history.append(f"Assistant: {clean_response}")
-            
-            return clean_response
-            
-        except Exception as e:
-            error_msg = f"❌ Error processing your request: {str(e)}"
-            st.session_state.conversation_history.append(f"User: {user_message}")
-            st.session_state.conversation_history.append(f"Assistant: {error_msg}")
-            return error_msg
-    
-    def _check_and_display_charts(self, chat_result: Dict[str, Any]) -> None:
-        """
-        Check for chart data in chat result and display charts using Streamlit.
-        """
-        try:
-            print("[STREAMLIT_DEBUG] Calling _check_and_display_charts...")
-            process_sequence = chat_result.get("process_sequence", [])
-            
-            for step in process_sequence:
-                print(f"[STREAMLIT_DEBUG] Inspecting process step of type: {step.get('type')}")
-
-                if step.get("type") == "tool_result" and step.get("success"):
-                    result_str = step.get("result")
-                    
-                    # --- START OF THE FIX ---
-                    # The tool result is a string representation of a Python dict.
-                    # We use ast.literal_eval() to safely parse it back into a dictionary.
-                    if isinstance(result_str, str):
-                        try:
-                            # Use ast.literal_eval for Python dict strings
-                            result = ast.literal_eval(result_str)
-                            print("[STREAMLIT_DEBUG] Successfully parsed tool result string using ast.literal_eval()")
-                        except (ValueError, SyntaxError):
-                            print(f"[STREAMLIT_DEBUG] Could not parse tool result string: {result_str[:100]}...")
-                            continue # Skip to the next step if parsing fails
-                    else:
-                        # If it's already a dict, just use it
-                        result = result_str
-                    # --- END OF THE FIX ---
-
-                    # Now 'result' is a proper dictionary, and this check will work
-                    if (isinstance(result, dict) and 
-                        result.get("chart_data") is not None and 
-                        result.get("chart_type") is not None):
-                        
-                        print("[STREAMLIT_DEBUG] FOUND A VALID CHART TO DISPLAY in tool result!")
-                        self._display_streamlit_chart(result) # This will now be called
-                        
-        except Exception as e:
-            st.warning(f"⚠️ A failure occurred in _check_and_display_charts: {str(e)}")
-            print(f"[STREAMLIT_ERROR] in _check_and_display_charts: {e}")
-    
-    def _display_streamlit_chart(self, result: Dict[str, Any]) -> None:
-        """
-        Displays a chart with a dynamic title based on the analysis type.
-        This version correctly unpacks data serialized with pandas' .to_dict('split').
-        """
-        try:
-            chart_data_dict = result.get("chart_data")
-            
-            # --- START OF THE FIX ---
-            # 1. Get the summary dictionary provided by the tool.
-            summary = result.get("summary", {})
-            # 2. Get the specific analysis type from the summary. Default to "Analysis Trend".
-            analysis_type = summary.get("analysis_type", "Analysis Trend")
-            # --- END OF THE FIX ---
-
-            # Validation: Check if chart data exists.
-            if chart_data_dict is None:
-                st.warning("📊 No chart data was received from the tool.")
-                return
-
-            # Conversion: Reconstruct the DataFrame from the clean dictionary.
-            chart_data = pd.DataFrame(
-                chart_data_dict['data'],
-                index=pd.to_datetime(chart_data_dict['index']),
-                columns=chart_data_dict['columns']
-            )
-
-            # --- USE THE DYNAMIC TITLE ---
-            # 3. Display the chart with the dynamic title from the summary.
-            st.subheader(f"📈 {analysis_type} (Last 4 Weeks)")
-            st.line_chart(chart_data)
-
-        except Exception as e:
-            # Basic error handling in case the reconstruction or display fails.
-            st.error(f"❌ Failed to display the chart. Error: {e}")
-            print(f"[STREAMLIT_ERROR] A failure occurred in _display_streamlit_chart: {e}")
-    
-    def _display_process_sequence(self, process_sequence: List[Dict[str, Any]]) -> None:
-        """
-        Display the structured process sequence in Streamlit.
-
-        Args:
-            process_sequence (List[Dict[str, Any]]): Process sequence from chatbot
-
-        """
-        for i, step in enumerate(process_sequence, 1):
-            step_type = step.get("type", "unknown")
-            timestamp = step.get("timestamp", "")
-            
-            # Create a clean timestamp display
-            if timestamp:
-                try:
-                    dt = datetime.fromisoformat(timestamp.replace('Z', '+00:00'))
-                    time_str = dt.strftime("%H:%M:%S")
-                except:
-                    time_str = timestamp[-8:] if len(timestamp) >= 8 else timestamp
-            else:
-                time_str = ""
-            
-            if step_type == "thought":
-                with st.container():
-                    st.success(f"🧠 **THOUGHT** ({time_str})")
-                    content = step.get('content', '')
-                    if content:
-                        st.write(content)
-                    if step.get('thought_signature'):
-                        st.caption(f"Signature: {step.get('thought_signature')}")
-                        
-            elif step_type == "tool_call":
-                with st.container():
-                    st.warning(f"🛠️ **TOOL CALL** ({time_str})")
-                    st.write(f"**Tool:** {step.get('tool_name', '')}")
-                    tool_args = step.get('tool_args', {})
-                    if tool_args:
-                        st.json(tool_args)
-                        
-            elif step_type == "tool_result":
-                with st.container():
-                    success = step.get('success', False)
-                    if success:
-                        st.success(f"📊 **TOOL RESULT** ({time_str})")
-                    else:
-                        st.error(f"❌ **TOOL ERROR** ({time_str})")
-                    
-                    st.write(f"**Tool:** {step.get('tool_name', '')}")
-                    result = step.get('result', '')
-                    
-                    # Display result based on length and content
-                    if len(str(result)) > 500:
-                        with st.expander("View Result", expanded=False):
-                            st.text(str(result))
-                    else:
-                        st.code(str(result))
-                    
-                    if not success and step.get('error'):
-                        st.error(f"Error: {step.get('error')}")
-                        
-            elif step_type == "response":
-                with st.container():
-                    st.info(f"💬 **INTERMEDIATE RESPONSE** ({time_str})")
-                    content = step.get('content', '')
-                    if content:
-                        st.write(content)
-                        
-            elif step_type == "final_response":
-                with st.container():
-                    st.success(f"🎯 **FINAL RESPONSE** ({time_str})")
-                    content = step.get('content', '')
-                    if content:
-                        st.write(content)
-                        
-            elif step_type == "error":
-                with st.container():
-                    st.error(f"❌ **ERROR** ({time_str})")
-                    st.write(step.get('content', ''))
-                    if step.get('error'):
-                        st.code(step.get('error'), language='text')
-            
-            # Add separator between steps (except for last step)
-            if i < len(process_sequence):
-                st.write("---")
-
-    def _clean_response_from_debug(self, response: str) -> str:
-        """
-        Remove debug information from response to get clean user-facing content.
-        
-        Args:
-            response (str): Raw response from chatbot including debug info
-            
-        Returns:
-            str: Clean response without debug information
-        """
-        if not response:
-            return response
-            
-        lines = response.split('\n')
-        clean_lines = []
-        skip_line = False
-        
-        for line in lines:
-            line_stripped = line.strip()
-            
-            # Skip debug-related lines
-            if (line_stripped.startswith(('🧠 **THINKING:', '🧠 **THOUGHT:', '💬 **RESPONSE:', 
-                                        '🔧 **Using tool:', '🔧 **TOOL USED:', 
-                                        '📊 **Tool result', '📊 **TOOL RESULT',
-                                        '🐍 **Executing code:', '🐍 **CODE EXECUTION:',
-                                        '✅ **Code execution result:', '✅ **CODE RESULT:',
-                                        '[Gemini Part Fields]', '🧠 Generating response')) or
-                line_stripped.startswith('-' * 20) or
-                line_stripped.startswith('Arguments:') or
-                line_stripped.startswith('**Arguments:**')):
-                skip_line = True
-                continue
-            
-            # Reset skip flag if we encounter non-debug content
-            if line_stripped and not any(line_stripped.startswith(prefix) for prefix in 
-                                       ['🧠', '🔧', '📊', '🐍', '✅', '[Gemini', 'Arguments']):
-                skip_line = False
-            
-            # Add line if not skipping
-            if not skip_line and line_stripped:
-                clean_lines.append(line)
-        
-        # Join and clean up extra whitespace
-        clean_response = '\n'.join(clean_lines).strip()
-        
-        # Remove any remaining debug patterns
-        import re
-        clean_response = re.sub(r'🧠 \*\*ANALYSIS:\*\*.*?(?=\n\n|\Z)', '', clean_response, flags=re.DOTALL)
-        clean_response = re.sub(r'🧠 \*\*PLAN:\*\*.*?(?=\n\n|\Z)', '', clean_response, flags=re.DOTALL)
-        
-        return clean_response.strip()
-    
-    def _display_debug_output(self, debug_output: str) -> None:
-        """
-        Display debug output in a structured way for Streamlit.
-        
-        Args:
-            debug_output (str): Captured debug output from chatbot
-        """
-        lines = debug_output.strip().split('\n')
-        
-        for line in lines:
-            line = line.strip()
-            if not line:
-                continue
-                
-            # Parse different types of output
-            if line.startswith('🧠 Generating response'):
-                st.info(f"⚡ {line}")
-            elif line.startswith('🧠 **THINKING:**') or line.startswith('🧠 **THOUGHT:**'):
-                thinking_text = line.replace('🧠 **THINKING:** ', '').replace('🧠 **THOUGHT:** ', '')
-                st.success(f"🧠 **THINKING:** {thinking_text}")
-            elif line.startswith('💬 **RESPONSE:**'):
-                response_text = line.replace('💬 **RESPONSE:** ', '')
-                st.info(f"💬 **RESPONSE:** {response_text}")
-            elif line.startswith('🔧 **Using tool:**'):
-                tool_text = line.replace('🔧 **Using tool:** ', '')
-                st.warning(f"🔧 **TOOL CALL:** {tool_text}")
-            elif line.startswith('🛠️  MODEL YÊU CẦU GỌI TOOL:'):
-                tool_text = line.replace('🛠️  MODEL YÊU CẦU GỌI TOOL: ', '')
-                st.warning(f"🛠️ **TOOL REQUEST:** {tool_text}")
-            elif line.startswith('Tham số:'):
-                args_text = line.replace('Tham số: ', '')
-                st.text(f"   📋 Parameters: {args_text}")
-            elif line.startswith('   Arguments:'):
-                args_text = line.replace('   Arguments: ', '')
-                st.text(f"   📋 Arguments: {args_text}")
-            elif line.startswith('📊 **Tool result:**'):
-                result_text = line.replace('📊 **Tool result:** ', '')
-                st.success(f"✅ **Tool Result:** {result_text}")
-            elif line.startswith('📊 **Tool result from'):
-                result_text = line
-                st.success(f"✅ {result_text}")
-            elif line.startswith('🧠 **FINAL RESPONSE:**'):
-                st.success("🎯 **FINAL RESPONSE GENERATED**")
-            elif line.startswith('[Gemini Part Fields]'):
-                # Show Gemini part fields for debugging
-                st.code(line, language='json')
-            elif line.startswith('-' * 20):
-                st.divider()
-            elif line.startswith('❌'):
-                st.error(line)
-            else:
-                # Regular debug output
-                if line:
-                    st.text(line)
-    
-    def set_debug_mode(self, enabled: bool) -> None:
-        """Toggle debug information display"""
-        st.session_state.show_debug_info = enabled
-        self.chatbot.set_verbose_mode(enabled)
-    
-    def new_chat(self) -> None:
-        """Start a new chat session"""
-        self.chatbot.new_chat()
-        st.session_state.conversation_history = []
-        st.session_state.session_active = True
-    
-    def get_session_stats(self) -> dict:
-        """Get current session statistics"""
-        return self.chatbot.get_session_stats()
-    
-    def set_thinking_budget(self, budget: int) -> None:
-        """Set thinking budget for the chatbot"""
-        self.chatbot.set_thinking_budget(budget)
-    
-    def set_generation_preset(self, preset: str) -> None:
-        """Set generation preset for the chatbot"""
-        self.chatbot.set_generation_preset(preset)
-    
-    def display_conversation_with_debug(self) -> None:
-        """Display conversation history with enhanced formatting"""
-        for i, message in enumerate(st.session_state.conversation_history):
-            if message.startswith("User: "):
-                with st.chat_message("user"):
-                    st.write(message[6:])
-            elif message.startswith("Assistant: "):
-                with st.chat_message("assistant"):
-                    # Get clean response content
-                    response_text = message[11:]
-                    
-                    # Display the clean response (debug info is shown separately)
-                    if response_text.strip():
-                        st.write(response_text)
-                    else:
-                        st.write("_No response content_")
-    
-    def _display_structured_response(self, response_text: str) -> None:
-        """Display structured response with different sections"""
-        lines = response_text.split('\n')
-        current_section = None
-        section_content = []
-        
-        for line in lines:
-            line = line.strip()
-            
-            if line.startswith('🧠 **THINKING:**'):
-                if current_section:
-                    self._render_section(current_section, section_content)
-                current_section = "thinking"
-                section_content = [line.replace('🧠 **THINKING:** ', '')]
-            elif line.startswith('🔧 **TOOL'):
-                if current_section:
-                    self._render_section(current_section, section_content)
-                current_section = "tool"
-                section_content = [line]
-            elif line.startswith('📊 **TOOL RESULT'):
-                if current_section:
-                    self._render_section(current_section, section_content)
-                current_section = "result"
-                section_content = [line]
-            elif line and current_section:
-                section_content.append(line)
-            elif line and not current_section:
-                # Regular text outside sections
-                st.write(line)
-        
-        # Render final section
-        if current_section:
-            self._render_section(current_section, section_content)
-    
-    def _render_section(self, section_type: str, content: list) -> None:
-        """Render a specific section with appropriate styling"""
-        if section_type == "thinking":
-            with st.expander("🧠 **Thinking Process**", expanded=False):
-                for line in content:
-                    st.write(line)
-        elif section_type == "tool":
-            with st.expander("🔧 **Tool Usage**", expanded=False):
-                for line in content:
-                    if line.startswith('**Arguments:**'):
-                        st.code(line, language='json')
-                    else:
-                        st.write(line)
-        elif section_type == "result":
-            with st.expander("📊 **Tool Results**", expanded=False):
-                for line in content:
-                    st.write(line)
-
-def _filter_response_for_display(response: str) -> str:
-    """Filter out debug information from response for clean display"""
-    lines = response.split('\n')
-    filtered_lines = []
-    
-    for line in lines:
-        # Skip debug lines
-        if (line.strip().startswith(('🧠 **THINKING:', '🔧 **TOOL', '📊 **TOOL', 
-                                    '[Gemini Part Fields]', '💬 **RESPONSE:')) or
-            line.strip().startswith('-' * 20)):
-            continue
-        
-        # Keep regular content
-        if line.strip():
-            filtered_lines.append(line)
-    
-    return '\n'.join(filtered_lines).strip()
-
-def main():
-    """Main Streamlit application"""
-    st.set_page_config(
-        page_title="LinkedIn Jobs Skills Analyzer",
-        page_icon="🤖",
-        layout="wide",
-        initial_sidebar_state="expanded"
-    )
-
-    # Title and description
-    st.title("🤖 LinkedIn Jobs Skills Analyzer")
-    st.markdown("""
-<span style='font-size:2em'>👋</span> **Hi, I'm the LinkedIn Jobs Skills Analyzer Chatbot!** 🤖
-
-<span style='font-size:1.2em'>✨ I am an AI-powered assistant designed to help you explore the job market and analyze skills trends.</span>
-
-<span style='font-size:1.1em'>
-I can:
-
-- 🔍 **Search and analyze** the job market database
-- 🧑 **Find jobs** that match your requirements
-- 🤝 **Recommend jobs** based on your skills, industry, and position
-- 📈 **Analyze and visualize** trending skills, job categories, and hiring trends
-- 📊 **Display interactive charts** and statistics
-- 💬 **Answer your questions** about job market data, skills, and trends
-</span>
-
-<span style='font-size:1.1em'>💡 Just type your questions or requests below and I'll get started!</span>
-""", unsafe_allow_html=True)
-
-    # Sidebar with help information and controls
-    with st.sidebar:
-        st.header("📋 Help & Commands")
-        st.markdown("""
-        **📊 General Analysis:**
-        - "analyze all skills"
-        - "most in-demand skills"
-        - "top 10 hot jobs"
-
-        **🔥 Hot Skills:**
-        - "hot skills this month"  
-        - "trending skills"
-
-        **📂 Skills by Category:**
-        - "programming skills"
-        - "AI skills" 
-        - "data science skills"
-        - "cloud skills"
-
-        **📈 Trends:**
-        - "skills trends"
-        - "what's trending"
-
-        **💼 Job Categories:**
-        - "job categories analysis"
-        - "skills by job type"
-        """)
-        
-        st.divider()
-        
-        # Chatbot controls
-        st.header("⚙️ Chatbot Settings")
-        
-        # Debug mode toggle
-        debug_mode = st.checkbox(
-            "🔍 Show Debug Info",
-            value=st.session_state.get('show_debug_info', True),
-            help="Show thinking process, tool calls, and debug information"
-        )
-        if debug_mode != st.session_state.get('show_debug_info', True):
-            st.session_state.chatbot.set_debug_mode(debug_mode)
-        
-        # Generation preset
-        preset = st.selectbox(
-            "Generation Mode:",
-            ["balanced", "analytical", "focused", "creative"],
-            index=0,
-            help="Choose the AI generation style"
-        )
-        if st.button("Apply Preset"):
-            st.session_state.chatbot.set_generation_preset(preset)
-            st.success(f"Applied '{preset}' preset!")
-        
-        # Thinking budget
-        thinking_budget = st.slider(
-            "Thinking Budget (tokens):",
-            min_value=1024,
-            max_value=8192,
-            value=4096,
-            step=512,
-            help="How much thinking the AI can do"
-        )
-        if st.button("Set Thinking Budget"):
-            st.session_state.chatbot.set_thinking_budget(thinking_budget)
-            st.success(f"Set thinking budget to {thinking_budget} tokens!")
-        
-        st.divider()
-        
-        # Session controls
-        col1, col2 = st.columns(2)
-        with col1:
-            if st.button("🔄 New Chat"):
-                st.session_state.chatbot.new_chat()
-                st.session_state.conversation_history = []
-                st.session_state.session_active = True
-                st.rerun()
-        
-        with col2:
-            if st.button("📊 Stats"):
-                stats = st.session_state.chatbot.get_session_stats()
-                st.info(f"Messages: {stats.get('total_messages', 0)}")
-                st.info(f"Duration: {stats.get('session_duration', '0 minutes')}")
-        
-        # Show last process info if available
-        if hasattr(st.session_state, 'last_chat_result') and st.session_state.last_chat_result:
-            result = st.session_state.last_chat_result
-            if result.get('success') and result.get('process_sequence'):
-                st.divider()
-                st.subheader("📋 Last Response Process")
-                st.caption(f"Steps: {result.get('total_steps', 0)}")
-                
-                # Count different step types
-                steps = result.get('process_sequence', [])
-                thoughts = sum(1 for s in steps if s.get('type') == 'thought')
-                tool_calls = sum(1 for s in steps if s.get('type') == 'tool_call')
-                
-                if thoughts > 0:
-                    st.caption(f"🧠 Thoughts: {thoughts}")
-                if tool_calls > 0:
-                    st.caption(f"🛠️ Tool calls: {tool_calls}")
-                    
-                if st.button("🔍 View Details"):
-                    with st.expander("Process Details", expanded=True):
-                        st.session_state.chatbot._display_process_sequence(steps)
-        
-        if st.button("🗑️ Clear History"):
-            st.session_state.conversation_history = []
-            st.session_state.session_active = True
-            st.rerun()
-
-    # Initialize chatbot
-    if 'chatbot' not in st.session_state:
-        st.session_state.chatbot = StreamlitSkillsAnalyzerChatbot()
-
-    # Display chat history with enhanced formatting
-    st.session_state.chatbot.display_conversation_with_debug()
-
-    # Chat input
-    if st.session_state.session_active:
-        user_input = st.chat_input("Ask me about job market skills and trends...")
-        
-        if user_input:
-            # Display user message
-            with st.chat_message("user"):
-                st.write(user_input)
-            
-            # Process and display assistant response
-            with st.chat_message("assistant"):
-                with st.spinner("🤔 Analyzing your request..."):
-                    response = st.session_state.chatbot.chat(user_input)
-                
-                # Display the clean response (debug info already shown separately)
-                if response and response.strip():
-                    st.write(response)
-                else:
-                    st.write("_No response generated_")
-    else:
-        st.info("Session ended. Click 'New Chat' to start a new conversation.")
-
-    # Footer
-    st.markdown("---")
-
-if __name__ == "__main__":
-    main()
+# -*- coding: utf-8 -*-
+"""
+LinkedIn Jobs Skills Analyzer Streamlit Chat Interface
+AI-powered chatbot với tích hợp các tool phân tích skills và hiển thị chart
+
+Usage:
+    streamlit run streamlit_chat.py
+"""
+
+import json
+import os
+import sys
+import tempfile
+from datetime import datetime
+from typing import Dict, List, Any
+import streamlit as st
+import pandas as pd
+from io import BytesIO
+import ast
+
+
+
+# Fix import errors for tools modules
+import sys
+import os
+tools_path = os.path.join(os.path.dirname(os.path.abspath(__file__)), "tools")
+if tools_path not in sys.path:
+    sys.path.append(tools_path)
+
+try:
+    from chatbot_class import SkillsAnalyzerChatbot
+except ImportError as e:
+    st.error(f"⚠️ Import error: {e}")
+    st.error("Make sure all required files are in the same directory")
+    st.stop()
+
+# Load environment variables
+from dotenv import load_dotenv
+load_dotenv()
+API_KEY = os.getenv("GEMINI_API_KEY")
+
+class StreamlitSkillsAnalyzerChatbot:
+    def __init__(self):
+        if not API_KEY:
+            st.error("❌ GEMINI_API_KEY not found in environment variables")
+            st.stop()
+        
+        # Initialize the main chatbot class with verbose mode for detailed output
+        self.chatbot = SkillsAnalyzerChatbot(verbose=True)
+        
+        # Initialize session state
+        if 'conversation_history' not in st.session_state:
+            st.session_state.conversation_history = []
+        if 'session_active' not in st.session_state:
+            st.session_state.session_active = True
+        if 'show_debug_info' not in st.session_state:
+            st.session_state.show_debug_info = True
+
+    def create_chart_from_data(self, data_json: str, chart_type: str = "bar", 
+                              title: str = "Chart", xlabel: str = "Categories", 
+                              ylabel: str = "Values") -> BytesIO:
+        """
+        Creates a chart and returns it as BytesIO object for Streamlit display using chart_tools functions.
+
+        Args:
+            data_json (str): Dictionary data as JSON string with category names as keys and values as numbers.
+            chart_type (str): Type of chart ("bar", "pie", "line"). Defaults to "bar".
+            title (str): Title of the chart. Defaults to "Chart".
+            xlabel (str): Label for x-axis. Defaults to "Categories".
+            ylabel (str): Label for y-axis. Defaults to "Values".
+
+        Returns:
+            BytesIO: Chart image as BytesIO object.
+        """
+        try:
+            data = json.loads(data_json)
+        except:
+            # Return empty BytesIO if parsing fails
+            return BytesIO()
+            
+        # Create temp file path
+        import tempfile
+        temp_dir = tempfile.mkdtemp()
+        temp_file = os.path.join(temp_dir, f"chart_{chart_type}.png")
+        
+        # Use chart_tools functions
+        if chart_type == "bar":
+            create_bar_chart(data, title=title, xlabel=xlabel, ylabel=ylabel, 
+                           figsize=(10, 6), save_path=temp_file)
+        elif chart_type == "pie":
+            create_pie_chart(data, title=title, figsize=(8, 8), save_path=temp_file)
+        elif chart_type == "line":
+            categories = list(data.keys())
+            values = list(data.values())
+            create_line_chart(categories, values, title=title, xlabel=xlabel, 
+                            ylabel=ylabel, figsize=(10, 6), save_path=temp_file)
+        
+        # Read image and convert to BytesIO
+        try:
+            img_buffer = BytesIO()
+            if os.path.exists(temp_file):
+                with open(temp_file, 'rb') as f:
+                    img_buffer.write(f.read())
+                img_buffer.seek(0)
+            else:
+                st.error(f"❌ Chart file not created: {temp_file}")
+                return BytesIO()
+                
+            # Clean up temp file
+            if os.path.exists(temp_file):
+                os.remove(temp_file)
+            if os.path.exists(temp_dir):
+                os.rmdir(temp_dir)
+            
+            return img_buffer
+        except Exception as e:
+            st.error(f"❌ Error creating chart: {str(e)}")
+            return BytesIO()
+
+    def display_message(self, message: str) -> None:
+        """
+        Displays a message in Streamlit chat interface.
+
+        Args:
+            message (str): The message string to display.
+
+        Returns:
+            None
+        """
+        st.chat_message("assistant").write(message)
+
+    def end_session(self) -> None:
+        """
+        Ends the chatbot session by setting session_active to False.
+
+        Args:
+            None
+
+        Returns:
+            None
+        """
+        st.session_state.session_active = False
+        st.chat_message("assistant").write("👋 Session ended. Refresh the page to start a new conversation!")
+
+    def create_test_chart(self, data_json: str, chart_type: str = "bar", 
+                         title: str = "Test Chart") -> None:
+        """
+        Creates and displays a test chart directly in Streamlit.
+
+        Args:
+            data_json (str): Dictionary data as JSON string.
+            chart_type (str): Type of chart ("bar", "pie", "line").
+            title (str): Title of the chart.
+
+        Returns:
+            None
+        """
+        chart_buffer = self.create_chart_from_data(
+            data_json, 
+            chart_type=chart_type,
+            title=title,
+            xlabel="Categories",
+            ylabel="Values"
+        )
+        if chart_buffer.getvalue():  # Check if buffer has data
+            # Store chart in session state to persist after button clicks
+            chart_key = f"chart_{title}_{chart_type}"
+            st.session_state[chart_key] = chart_buffer.getvalue()
+            
+            # Display small chart with download and expand options
+            st.image(chart_buffer, caption=f"{title} - {chart_type.title()} Chart", width=400)
+            
+            col1, col2 = st.columns([1, 1])
+            
+            with col1:
+                # Download button
+                st.download_button(
+                    label="📥 Download Chart",
+                    data=st.session_state[chart_key],
+                    file_name=f"{title.replace(' ', '_').lower()}_{chart_type}.png",
+                    mime="image/png"
+                )
+            
+            with col2:
+                # Expand button using button + session state
+                if st.button("🔍 View Full Size", key=f"expand_btn_{title}"):
+                    st.session_state[f"show_full_{title}"] = not st.session_state.get(f"show_full_{title}", False)
+            
+            # Show full size if toggled
+            if st.session_state.get(f"show_full_{title}", False):
+                st.markdown("**Full Size Chart:**")
+                st.image(BytesIO(st.session_state[chart_key]), caption=f"{title} - Full Size", use_column_width=True)
+        else:
+            st.error("❌ Failed to create chart")
+
+    def display_skills_chart(self, data_json: str, analysis_type: str) -> None:
+        """
+        Displays chart for skills analysis data.
+
+        Args:
+            data_json (str): Skills analysis data from tools as JSON string.
+            analysis_type (str): Type of analysis to determine chart format.
+
+        Returns:
+            None
+        """
+        try:
+            data = json.loads(data_json)
+        except:
+            st.error("❌ Invalid data format for chart display")
+            return
+            
+        if not data.get("success"):
+            st.error(f"❌ {data.get('message', 'Analysis failed')}")
+            return
+        
+        result = data["data"]
+        
+        if analysis_type == "all_skills" and result.get('top_skills'):
+            # Create bar chart for top skills
+            skills_data = {}
+            for skill in result['top_skills'][:10]:
+                skills_data[skill['skill']] = float(skill['frequency'])
+            
+            chart_buffer = self.create_chart_from_data(
+                json.dumps(skills_data), 
+                chart_type="bar",
+                title="Top 10 Most In-Demand Skills",
+                xlabel="Skills",
+                ylabel="Number of Jobs"
+            )
+            
+            # Display chart with controls
+            if chart_buffer.getvalue():
+                # Store chart in session state
+                st.session_state["chart_top_skills"] = chart_buffer.getvalue()
+                
+                st.image(chart_buffer, caption="Top Skills Analysis", width=400)
+                
+                col1, col2 = st.columns([1, 1])
+                
+                with col1:
+                    st.download_button(
+                        label="📥 Download Chart",
+                        data=st.session_state["chart_top_skills"],
+                        file_name="top_skills_analysis.png",
+                        mime="image/png"
+                    )
+                
+                with col2:
+                    if st.button("🔍 View Full Size", key="expand_top_skills"):
+                        st.session_state["show_full_top_skills"] = not st.session_state.get("show_full_top_skills", False)
+                
+                # Show full size if toggled
+                if st.session_state.get("show_full_top_skills", False):
+                    st.markdown("**Full Size Chart:**")
+                    st.image(BytesIO(st.session_state["chart_top_skills"]), caption="Top Skills Analysis - Full Size", use_column_width=True)
+            else:
+                st.error("❌ Failed to create top skills chart")
+        
+        elif analysis_type == "hot_skills" and result.get('hot_skills'):
+            # Create pie chart for hot skills
+            hot_skills_data = {}
+            for skill in result['hot_skills'][:8]:
+                hot_skills_data[skill['skill']] = float(skill['frequency'])
+            
+            chart_buffer = self.create_chart_from_data(
+                json.dumps(hot_skills_data),
+                chart_type="pie", 
+                title="Hot Skills Distribution - Last Month"
+            )
+            
+            # Display chart with controls
+            if chart_buffer.getvalue():
+                # Store chart in session state
+                st.session_state["chart_hot_skills"] = chart_buffer.getvalue()
+                
+                st.image(chart_buffer, caption="Hot Skills Distribution", width=400)
+                
+                col1, col2 = st.columns([1, 1])
+                
+                with col1:
+                    st.download_button(
+                        label="📥 Download Chart",
+                        data=st.session_state["chart_hot_skills"],
+                        file_name="hot_skills_distribution.png",
+                        mime="image/png"
+                    )
+                
+                with col2:
+                    if st.button("🔍 View Full Size", key="expand_hot_skills"):
+                        st.session_state["show_full_hot_skills"] = not st.session_state.get("show_full_hot_skills", False)
+                
+                # Show full size if toggled
+                if st.session_state.get("show_full_hot_skills", False):
+                    st.markdown("**Full Size Chart:**")
+                    st.image(BytesIO(st.session_state["chart_hot_skills"]), caption="Hot Skills Distribution - Full Size", use_column_width=True)
+            else:
+                st.error("❌ Failed to create hot skills chart")
+        
+        elif analysis_type == "category_skills":
+            # Create multiple charts for different categories
+            for cat_key, cat_info in result.items():
+                if cat_info.get('skills') and len(cat_info['skills']) > 0:
+                    cat_data = {}
+                    for skill in cat_info['skills'][:5]:
+                        cat_data[skill['skill']] = float(skill['frequency'])
+                    
+                    if cat_data:
+                        chart_buffer = self.create_chart_from_data(
+                            json.dumps(cat_data),
+                            chart_type="bar",
+                            title=f"Top Skills in {cat_info['name']}",
+                            xlabel="Skills",
+                            ylabel="Frequency"
+                        )
+                        
+                        # Display chart with controls
+                        if chart_buffer.getvalue():
+                            # Store chart in session state
+                            chart_key = f"chart_{cat_key}"
+                            st.session_state[chart_key] = chart_buffer.getvalue()
+                            
+                            st.image(chart_buffer, caption=f"{cat_info['name']} Skills", width=400)
+                            
+                            col1, col2 = st.columns([1, 1])
+                            
+                            with col1:
+                                st.download_button(
+                                    label="📥 Download Chart",
+                                    data=st.session_state[chart_key],
+                                    file_name=f"{cat_info['name'].replace(' ', '_').lower()}_skills.png",
+                                    mime="image/png",
+                                    key=f"download_{cat_key}"
+                                )
+                            
+                            with col2:
+                                if st.button("🔍 View Full Size", key=f"expand_{cat_key}"):
+                                    st.session_state[f"show_full_{cat_key}"] = not st.session_state.get(f"show_full_{cat_key}", False)
+                            
+                            # Show full size if toggled
+                            if st.session_state.get(f"show_full_{cat_key}", False):
+                                st.markdown("**Full Size Chart:**")
+                                st.image(BytesIO(st.session_state[chart_key]), caption=f"{cat_info['name']} Skills - Full Size", use_column_width=True)
+                        else:
+                            st.error(f"❌ Failed to create {cat_info['name']} chart")
+
+    def format_skills_response(self, data_json: str, analysis_type: str) -> str:
+        """
+        Format the analysis results for chatbot response.
+
+        Args:
+            data_json (str): Analysis data from tools as JSON string.
+            analysis_type (str): Type of analysis performed.
+
+        Returns:
+            str: Formatted response string.
+        """
+        try:
+            data = json.loads(data_json)
+        except:
+            return "❌ Invalid data format for response formatting"
+            
+        if not data.get("success"):
+            return f"❌ {data.get('message', 'Analysis failed')}"
+        
+        result = data["data"]
+        
+        if analysis_type == "all_skills":
+            response = f"📊 **GENERAL SKILLS ANALYSIS**\n\n"
+            response += f"📈 Total jobs analyzed: {result.get('total_jobs', 0)}\n"
+            response += f"📋 Jobs with skills info: {result.get('valid_jobs', 0)}\n"
+            response += f"🔍 Unique skills found: {result.get('total_unique_skills', 0)}\n\n"
+            
+            response += "🏆 **TOP SKILLS:**\n"
+            for i, skill in enumerate(result.get('top_skills', [])[:10], 1):
+                response += f"{i:2d}. {skill['skill']} - {skill['frequency']} jobs ({skill['percentage']}%)\n"
+        
+        elif analysis_type == "hot_skills":
+            response = f"🔥 **HOT SKILLS - LAST MONTH**\n\n"
+            response += f"📅 Period: {result.get('period', 'Recent')}\n"
+            response += f"📊 Jobs analyzed: {result.get('total_recent_jobs', 0)}\n\n"
+            
+            response += "🚀 **TOP HOT SKILLS:**\n"
+            for i, skill in enumerate(result.get('hot_skills', [])[:10], 1):
+                fire_level = "🔥" * min(int(skill['percentage_of_valid'] / 10) + 1, 5)
+                response += f"{i:2d}. {skill['skill']} - {skill['frequency']} jobs ({skill['percentage_of_valid']:.1f}%) {fire_level}\n"
+        
+        elif analysis_type == "category_skills":
+            response = f"📂 **SKILLS BY CATEGORY**\n\n"
+            for cat_key, cat_info in result.items():
+                if cat_info.get('skills'):
+                    response += f"🔸 **{cat_info['name']}:**\n"
+                    for skill in cat_info['skills'][:5]:
+                        response += f"   • {skill['skill']} - {skill['frequency']} jobs\n"
+                    response += "\n"
+        
+        elif analysis_type == "trends":
+            response = f"📈 **SKILLS TRENDS ANALYSIS**\n\n"
+            response += f"📅 Period: {result.get('analysis_period', 'Recent')}\n"
+            response += f"📊 Total jobs: {result.get('total_jobs_in_period', 0)}\n\n"
+            
+            response += "🏆 **TOP TRENDING SKILLS:**\n"
+            for i, (skill, count) in enumerate(result.get('top_skills_overall', [])[:10], 1):
+                response += f"{i:2d}. {skill} - {count} mentions\n"
+        
+        elif analysis_type == "job_categories":
+            response = f"💼 **SKILLS BY JOB CATEGORIES**\n\n"
+            for category, data in result.items():
+                response += f"🔹 **{category}** ({data['job_count']} jobs):\n"
+                for skill, count in data['top_skills'][:5]:
+                    response += f"   • {skill}: {count}\n"
+                response += "\n"
+        
+        return response
+
+    def chat(self, user_message: str) -> str:
+        """
+        Main chat function using the SkillsAnalyzerChatbot class with a refined UI.
+        The Thinking Process is always shown, while Debug Info is optional.
+        """
+        try:
+            # Capture stdout to show thinking and tool processes
+            import io
+            import contextlib
+            
+            # Create a string buffer to capture print output
+            captured_output = io.StringIO()
+            
+            # Use the main chatbot class for processing
+            with contextlib.redirect_stdout(captured_output):
+                chat_result = self.chatbot.chat(user_message)
+            
+            # Store result for process display
+            st.session_state.last_chat_result = chat_result
+            
+            # Get captured output
+            debug_output = captured_output.getvalue()
+            
+            # Handle the structured response
+            if not isinstance(chat_result, dict):
+                clean_response = str(chat_result)
+            else:
+                if not chat_result.get("success", False):
+                    clean_response = chat_result.get("final_response", "❌ Error processing request")
+                    if "error" in chat_result:
+                        clean_response += f"\nError details: {chat_result['error']}"
+                else:
+                    clean_response = chat_result.get("final_response", "🤖 No response generated")
+                    
+                    # --- CHANGE 1: This block is now ALWAYS visible (if condition removed) ---
+                    # It will render regardless of the 'show_debug_info' state.
+                    process_sequence = chat_result.get("process_sequence", [])
+                    if process_sequence:
+                        # --- CHANGE 2: Renamed from "Process Details" to "Thinking Process" ---
+                        with st.expander(f"🧠 **Thinking Process** ({chat_result.get('total_steps', 0)} steps)", expanded=False):
+                            self._display_process_sequence(process_sequence)
+
+                    # Check for chart data in tool results and display charts
+                    self._check_and_display_charts(chat_result)
+            
+            # --- CHANGE 3: The "Raw Backend Response" expander has been completely removed. ---
+
+            # --- CHANGE 4: This block correctly remains inside the debug 'if' condition. ---
+            # It will only appear when the "Show Debug Info" checkbox is ticked.
+            if st.session_state.get('show_debug_info', True) and debug_output.strip():
+                with st.expander("🔍 **Debug Information** (Console Output)", expanded=False):
+                    self._display_debug_output(debug_output)
+            
+            # Store conversation in Streamlit session state (only clean response)
+            st.session_state.conversation_history.append(f"User: {user_message}")
+            st.session_state.conversation_history.append(f"Assistant: {clean_response}")
+            
+            return clean_response
+            
+        except Exception as e:
+            error_msg = f"❌ Error processing your request: {str(e)}"
+            st.session_state.conversation_history.append(f"User: {user_message}")
+            st.session_state.conversation_history.append(f"Assistant: {error_msg}")
+            return error_msg
+    
+    def _check_and_display_charts(self, chat_result: Dict[str, Any]) -> None:
+        """
+        Check for chart data in chat result and display charts using Streamlit.
+        """
+        try:
+            print("[STREAMLIT_DEBUG] Calling _check_and_display_charts...")
+            process_sequence = chat_result.get("process_sequence", [])
+            
+            for step in process_sequence:
+                print(f"[STREAMLIT_DEBUG] Inspecting process step of type: {step.get('type')}")
+
+                if step.get("type") == "tool_result" and step.get("success"):
+                    result_str = step.get("result")
+                    
+                    # --- START OF THE FIX ---
+                    # The tool result is a string representation of a Python dict.
+                    # We use ast.literal_eval() to safely parse it back into a dictionary.
+                    if isinstance(result_str, str):
+                        try:
+                            # Use ast.literal_eval for Python dict strings
+                            result = ast.literal_eval(result_str)
+                            print("[STREAMLIT_DEBUG] Successfully parsed tool result string using ast.literal_eval()")
+                        except (ValueError, SyntaxError):
+                            print(f"[STREAMLIT_DEBUG] Could not parse tool result string: {result_str[:100]}...")
+                            continue # Skip to the next step if parsing fails
+                    else:
+                        # If it's already a dict, just use it
+                        result = result_str
+                    # --- END OF THE FIX ---
+
+                    # Now 'result' is a proper dictionary, and this check will work
+                    if (isinstance(result, dict) and 
+                        result.get("chart_data") is not None and 
+                        result.get("chart_type") is not None):
+                        
+                        print("[STREAMLIT_DEBUG] FOUND A VALID CHART TO DISPLAY in tool result!")
+                        self._display_streamlit_chart(result) # This will now be called
+                        
+        except Exception as e:
+            st.warning(f"⚠️ A failure occurred in _check_and_display_charts: {str(e)}")
+            print(f"[STREAMLIT_ERROR] in _check_and_display_charts: {e}")
+    
+    def _display_streamlit_chart(self, result: Dict[str, Any]) -> None:
+        """
+        Displays a chart with a dynamic title based on the analysis type.
+        This version correctly unpacks data serialized with pandas' .to_dict('split').
+        """
+        try:
+            chart_data_dict = result.get("chart_data")
+            
+            # --- START OF THE FIX ---
+            # 1. Get the summary dictionary provided by the tool.
+            summary = result.get("summary", {})
+            # 2. Get the specific analysis type from the summary. Default to "Analysis Trend".
+            analysis_type = summary.get("analysis_type", "Analysis Trend")
+            # --- END OF THE FIX ---
+
+            # Validation: Check if chart data exists.
+            if chart_data_dict is None:
+                st.warning("📊 No chart data was received from the tool.")
+                return
+
+            # Conversion: Reconstruct the DataFrame from the clean dictionary.
+            chart_data = pd.DataFrame(
+                chart_data_dict['data'],
+                index=pd.to_datetime(chart_data_dict['index']),
+                columns=chart_data_dict['columns']
+            )
+
+            # --- USE THE DYNAMIC TITLE ---
+            # 3. Display the chart with the dynamic title from the summary.
+            st.subheader(f"📈 {analysis_type} (Last 4 Weeks)")
+            st.line_chart(chart_data)
+
+        except Exception as e:
+            # Basic error handling in case the reconstruction or display fails.
+            st.error(f"❌ Failed to display the chart. Error: {e}")
+            print(f"[STREAMLIT_ERROR] A failure occurred in _display_streamlit_chart: {e}")
+    
+    def _display_process_sequence(self, process_sequence: List[Dict[str, Any]]) -> None:
+        """
+        Display the structured process sequence in Streamlit.
+
+        Args:
+            process_sequence (List[Dict[str, Any]]): Process sequence from chatbot
+
+        """
+        for i, step in enumerate(process_sequence, 1):
+            step_type = step.get("type", "unknown")
+            timestamp = step.get("timestamp", "")
+            
+            # Create a clean timestamp display
+            if timestamp:
+                try:
+                    dt = datetime.fromisoformat(timestamp.replace('Z', '+00:00'))
+                    time_str = dt.strftime("%H:%M:%S")
+                except:
+                    time_str = timestamp[-8:] if len(timestamp) >= 8 else timestamp
+            else:
+                time_str = ""
+            
+            if step_type == "thought":
+                with st.container():
+                    st.success(f"🧠 **THOUGHT** ({time_str})")
+                    content = step.get('content', '')
+                    if content:
+                        st.write(content)
+                    if step.get('thought_signature'):
+                        st.caption(f"Signature: {step.get('thought_signature')}")
+                        
+            elif step_type == "tool_call":
+                with st.container():
+                    st.warning(f"🛠️ **TOOL CALL** ({time_str})")
+                    st.write(f"**Tool:** {step.get('tool_name', '')}")
+                    tool_args = step.get('tool_args', {})
+                    if tool_args:
+                        st.json(tool_args)
+                        
+            elif step_type == "tool_result":
+                with st.container():
+                    success = step.get('success', False)
+                    if success:
+                        st.success(f"📊 **TOOL RESULT** ({time_str})")
+                    else:
+                        st.error(f"❌ **TOOL ERROR** ({time_str})")
+                    
+                    st.write(f"**Tool:** {step.get('tool_name', '')}")
+                    result = step.get('result', '')
+                    
+                    # Display result based on length and content
+                    if len(str(result)) > 500:
+                        with st.expander("View Result", expanded=False):
+                            st.text(str(result))
+                    else:
+                        st.code(str(result))
+                    
+                    if not success and step.get('error'):
+                        st.error(f"Error: {step.get('error')}")
+                        
+            elif step_type == "response":
+                with st.container():
+                    st.info(f"💬 **INTERMEDIATE RESPONSE** ({time_str})")
+                    content = step.get('content', '')
+                    if content:
+                        st.write(content)
+                        
+            elif step_type == "final_response":
+                with st.container():
+                    st.success(f"🎯 **FINAL RESPONSE** ({time_str})")
+                    content = step.get('content', '')
+                    if content:
+                        st.write(content)
+                        
+            elif step_type == "error":
+                with st.container():
+                    st.error(f"❌ **ERROR** ({time_str})")
+                    st.write(step.get('content', ''))
+                    if step.get('error'):
+                        st.code(step.get('error'), language='text')
+            
+            # Add separator between steps (except for last step)
+            if i < len(process_sequence):
+                st.write("---")
+
+    def _clean_response_from_debug(self, response: str) -> str:
+        """
+        Remove debug information from response to get clean user-facing content.
+        
+        Args:
+            response (str): Raw response from chatbot including debug info
+            
+        Returns:
+            str: Clean response without debug information
+        """
+        if not response:
+            return response
+            
+        lines = response.split('\n')
+        clean_lines = []
+        skip_line = False
+        
+        for line in lines:
+            line_stripped = line.strip()
+            
+            # Skip debug-related lines
+            if (line_stripped.startswith(('🧠 **THINKING:', '🧠 **THOUGHT:', '💬 **RESPONSE:', 
+                                        '🔧 **Using tool:', '🔧 **TOOL USED:', 
+                                        '📊 **Tool result', '📊 **TOOL RESULT',
+                                        '🐍 **Executing code:', '🐍 **CODE EXECUTION:',
+                                        '✅ **Code execution result:', '✅ **CODE RESULT:',
+                                        '[Gemini Part Fields]', '🧠 Generating response')) or
+                line_stripped.startswith('-' * 20) or
+                line_stripped.startswith('Arguments:') or
+                line_stripped.startswith('**Arguments:**')):
+                skip_line = True
+                continue
+            
+            # Reset skip flag if we encounter non-debug content
+            if line_stripped and not any(line_stripped.startswith(prefix) for prefix in 
+                                       ['🧠', '🔧', '📊', '🐍', '✅', '[Gemini', 'Arguments']):
+                skip_line = False
+            
+            # Add line if not skipping
+            if not skip_line and line_stripped:
+                clean_lines.append(line)
+        
+        # Join and clean up extra whitespace
+        clean_response = '\n'.join(clean_lines).strip()
+        
+        # Remove any remaining debug patterns
+        import re
+        clean_response = re.sub(r'🧠 \*\*ANALYSIS:\*\*.*?(?=\n\n|\Z)', '', clean_response, flags=re.DOTALL)
+        clean_response = re.sub(r'🧠 \*\*PLAN:\*\*.*?(?=\n\n|\Z)', '', clean_response, flags=re.DOTALL)
+        
+        return clean_response.strip()
+    
+    def _display_debug_output(self, debug_output: str) -> None:
+        """
+        Display debug output in a structured way for Streamlit.
+        
+        Args:
+            debug_output (str): Captured debug output from chatbot
+        """
+        lines = debug_output.strip().split('\n')
+        
+        for line in lines:
+            line = line.strip()
+            if not line:
+                continue
+                
+            # Parse different types of output
+            if line.startswith('🧠 Generating response'):
+                st.info(f"⚡ {line}")
+            elif line.startswith('🧠 **THINKING:**') or line.startswith('🧠 **THOUGHT:**'):
+                thinking_text = line.replace('🧠 **THINKING:** ', '').replace('🧠 **THOUGHT:** ', '')
+                st.success(f"🧠 **THINKING:** {thinking_text}")
+            elif line.startswith('💬 **RESPONSE:**'):
+                response_text = line.replace('💬 **RESPONSE:** ', '')
+                st.info(f"💬 **RESPONSE:** {response_text}")
+            elif line.startswith('🔧 **Using tool:**'):
+                tool_text = line.replace('🔧 **Using tool:** ', '')
+                st.warning(f"🔧 **TOOL CALL:** {tool_text}")
+            elif line.startswith('🛠️  MODEL YÊU CẦU GỌI TOOL:'):
+                tool_text = line.replace('🛠️  MODEL YÊU CẦU GỌI TOOL: ', '')
+                st.warning(f"🛠️ **TOOL REQUEST:** {tool_text}")
+            elif line.startswith('Tham số:'):
+                args_text = line.replace('Tham số: ', '')
+                st.text(f"   📋 Parameters: {args_text}")
+            elif line.startswith('   Arguments:'):
+                args_text = line.replace('   Arguments: ', '')
+                st.text(f"   📋 Arguments: {args_text}")
+            elif line.startswith('📊 **Tool result:**'):
+                result_text = line.replace('📊 **Tool result:** ', '')
+                st.success(f"✅ **Tool Result:** {result_text}")
+            elif line.startswith('📊 **Tool result from'):
+                result_text = line
+                st.success(f"✅ {result_text}")
+            elif line.startswith('🧠 **FINAL RESPONSE:**'):
+                st.success("🎯 **FINAL RESPONSE GENERATED**")
+            elif line.startswith('[Gemini Part Fields]'):
+                # Show Gemini part fields for debugging
+                st.code(line, language='json')
+            elif line.startswith('-' * 20):
+                st.divider()
+            elif line.startswith('❌'):
+                st.error(line)
+            else:
+                # Regular debug output
+                if line:
+                    st.text(line)
+    
+    def set_debug_mode(self, enabled: bool) -> None:
+        """Toggle debug information display"""
+        st.session_state.show_debug_info = enabled
+        self.chatbot.set_verbose_mode(enabled)
+    
+    def new_chat(self) -> None:
+        """Start a new chat session"""
+        self.chatbot.new_chat()
+        st.session_state.conversation_history = []
+        st.session_state.session_active = True
+    
+    def get_session_stats(self) -> dict:
+        """Get current session statistics"""
+        return self.chatbot.get_session_stats()
+    
+    def set_thinking_budget(self, budget: int) -> None:
+        """Set thinking budget for the chatbot"""
+        self.chatbot.set_thinking_budget(budget)
+    
+    def set_generation_preset(self, preset: str) -> None:
+        """Set generation preset for the chatbot"""
+        self.chatbot.set_generation_preset(preset)
+    
+    def display_conversation_with_debug(self) -> None:
+        """Display conversation history with enhanced formatting"""
+        for i, message in enumerate(st.session_state.conversation_history):
+            if message.startswith("User: "):
+                with st.chat_message("user"):
+                    st.write(message[6:])
+            elif message.startswith("Assistant: "):
+                with st.chat_message("assistant"):
+                    # Get clean response content
+                    response_text = message[11:]
+                    
+                    # Display the clean response (debug info is shown separately)
+                    if response_text.strip():
+                        st.write(response_text)
+                    else:
+                        st.write("_No response content_")
+    
+    def _display_structured_response(self, response_text: str) -> None:
+        """Display structured response with different sections"""
+        lines = response_text.split('\n')
+        current_section = None
+        section_content = []
+        
+        for line in lines:
+            line = line.strip()
+            
+            if line.startswith('🧠 **THINKING:**'):
+                if current_section:
+                    self._render_section(current_section, section_content)
+                current_section = "thinking"
+                section_content = [line.replace('🧠 **THINKING:** ', '')]
+            elif line.startswith('🔧 **TOOL'):
+                if current_section:
+                    self._render_section(current_section, section_content)
+                current_section = "tool"
+                section_content = [line]
+            elif line.startswith('📊 **TOOL RESULT'):
+                if current_section:
+                    self._render_section(current_section, section_content)
+                current_section = "result"
+                section_content = [line]
+            elif line and current_section:
+                section_content.append(line)
+            elif line and not current_section:
+                # Regular text outside sections
+                st.write(line)
+        
+        # Render final section
+        if current_section:
+            self._render_section(current_section, section_content)
+    
+    def _render_section(self, section_type: str, content: list) -> None:
+        """Render a specific section with appropriate styling"""
+        if section_type == "thinking":
+            with st.expander("🧠 **Thinking Process**", expanded=False):
+                for line in content:
+                    st.write(line)
+        elif section_type == "tool":
+            with st.expander("🔧 **Tool Usage**", expanded=False):
+                for line in content:
+                    if line.startswith('**Arguments:**'):
+                        st.code(line, language='json')
+                    else:
+                        st.write(line)
+        elif section_type == "result":
+            with st.expander("📊 **Tool Results**", expanded=False):
+                for line in content:
+                    st.write(line)
+
+def _filter_response_for_display(response: str) -> str:
+    """Filter out debug information from response for clean display"""
+    lines = response.split('\n')
+    filtered_lines = []
+    
+    for line in lines:
+        # Skip debug lines
+        if (line.strip().startswith(('🧠 **THINKING:', '🔧 **TOOL', '📊 **TOOL', 
+                                    '[Gemini Part Fields]', '💬 **RESPONSE:')) or
+            line.strip().startswith('-' * 20)):
+            continue
+        
+        # Keep regular content
+        if line.strip():
+            filtered_lines.append(line)
+    
+    return '\n'.join(filtered_lines).strip()
+
+def main():
+    """Main Streamlit application"""
+    st.set_page_config(
+        page_title="LinkedIn Jobs Skills Analyzer",
+        page_icon="🤖",
+        layout="wide",
+        initial_sidebar_state="expanded"
+    )
+
+    # Title and description
+    st.title("🤖 LinkedIn Jobs Skills Analyzer")
+    st.markdown("""
+<span style='font-size:2em'>👋</span> **Hi, I'm the LinkedIn Jobs Skills Analyzer Chatbot!** 🤖
+
+<span style='font-size:1.2em'>✨ I am an AI-powered assistant designed to help you explore the job market and analyze skills trends.</span>
+
+<span style='font-size:1.1em'>
+I can:
+
+- 🔍 **Search and analyze** the job market database
+- 🧑 **Find jobs** that match your requirements
+- 🤝 **Recommend jobs** based on your skills, industry, and position
+- 📈 **Analyze and visualize** trending skills, job categories, and hiring trends
+- 📊 **Display interactive charts** and statistics
+- 💬 **Answer your questions** about job market data, skills, and trends
+</span>
+
+<span style='font-size:1.1em'>💡 Just type your questions or requests below and I'll get started!</span>
+""", unsafe_allow_html=True)
+
+    # Sidebar with help information and controls
+    with st.sidebar:
+        st.header("📋 Help & Commands")
+        st.markdown("""
+        **📊 General Analysis:**
+        - "analyze all skills"
+        - "most in-demand skills"
+        - "top 10 hot jobs"
+
+        **🔥 Hot Skills:**
+        - "hot skills this month"  
+        - "trending skills"
+
+        **📂 Skills by Category:**
+        - "programming skills"
+        - "AI skills" 
+        - "data science skills"
+        - "cloud skills"
+
+        **📈 Trends:**
+        - "skills trends"
+        - "what's trending"
+
+        **💼 Job Categories:**
+        - "job categories analysis"
+        - "skills by job type"
+        """)
+        
+        st.divider()
+        
+        # Chatbot controls
+        st.header("⚙️ Chatbot Settings")
+        
+        # Debug mode toggle
+        debug_mode = st.checkbox(
+            "🔍 Show Debug Info",
+            value=st.session_state.get('show_debug_info', True),
+            help="Show thinking process, tool calls, and debug information"
+        )
+        if debug_mode != st.session_state.get('show_debug_info', True):
+            st.session_state.chatbot.set_debug_mode(debug_mode)
+        
+        # Generation preset
+        preset = st.selectbox(
+            "Generation Mode:",
+            ["balanced", "analytical", "focused", "creative"],
+            index=0,
+            help="Choose the AI generation style"
+        )
+        if st.button("Apply Preset"):
+            st.session_state.chatbot.set_generation_preset(preset)
+            st.success(f"Applied '{preset}' preset!")
+        
+        # Thinking budget
+        thinking_budget = st.slider(
+            "Thinking Budget (tokens):",
+            min_value=1024,
+            max_value=8192,
+            value=4096,
+            step=512,
+            help="How much thinking the AI can do"
+        )
+        if st.button("Set Thinking Budget"):
+            st.session_state.chatbot.set_thinking_budget(thinking_budget)
+            st.success(f"Set thinking budget to {thinking_budget} tokens!")
+        
+        st.divider()
+        
+        # Session controls
+        col1, col2 = st.columns(2)
+        with col1:
+            if st.button("🔄 New Chat"):
+                st.session_state.chatbot.new_chat()
+                st.session_state.conversation_history = []
+                st.session_state.session_active = True
+                st.rerun()
+        
+        with col2:
+            if st.button("📊 Stats"):
+                stats = st.session_state.chatbot.get_session_stats()
+                st.info(f"Messages: {stats.get('total_messages', 0)}")
+                st.info(f"Duration: {stats.get('session_duration', '0 minutes')}")
+        
+        # Show last process info if available
+        if hasattr(st.session_state, 'last_chat_result') and st.session_state.last_chat_result:
+            result = st.session_state.last_chat_result
+            if result.get('success') and result.get('process_sequence'):
+                st.divider()
+                st.subheader("📋 Last Response Process")
+                st.caption(f"Steps: {result.get('total_steps', 0)}")
+                
+                # Count different step types
+                steps = result.get('process_sequence', [])
+                thoughts = sum(1 for s in steps if s.get('type') == 'thought')
+                tool_calls = sum(1 for s in steps if s.get('type') == 'tool_call')
+                
+                if thoughts > 0:
+                    st.caption(f"🧠 Thoughts: {thoughts}")
+                if tool_calls > 0:
+                    st.caption(f"🛠️ Tool calls: {tool_calls}")
+                    
+                if st.button("🔍 View Details"):
+                    with st.expander("Process Details", expanded=True):
+                        st.session_state.chatbot._display_process_sequence(steps)
+        
+        if st.button("🗑️ Clear History"):
+            st.session_state.conversation_history = []
+            st.session_state.session_active = True
+            st.rerun()
+
+    # Initialize chatbot
+    if 'chatbot' not in st.session_state:
+        st.session_state.chatbot = StreamlitSkillsAnalyzerChatbot()
+
+    # Display chat history with enhanced formatting
+    st.session_state.chatbot.display_conversation_with_debug()
+
+    # Chat input
+    if st.session_state.session_active:
+        user_input = st.chat_input("Ask me about job market skills and trends...")
+        
+        if user_input:
+            # Display user message
+            with st.chat_message("user"):
+                st.write(user_input)
+            
+            # Process and display assistant response
+            with st.chat_message("assistant"):
+                with st.spinner("🤔 Analyzing your request..."):
+                    response = st.session_state.chatbot.chat(user_input)
+                
+                # Display the clean response (debug info already shown separately)
+                if response and response.strip():
+                    st.write(response)
+                else:
+                    st.write("_No response generated_")
+    else:
+        st.info("Session ended. Click 'New Chat' to start a new conversation.")
+
+    # Footer
+    st.markdown("---")
+
+if __name__ == "__main__":
+    main()